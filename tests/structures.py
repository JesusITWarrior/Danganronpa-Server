--- conflicted
+++ resolved
@@ -323,11 +323,7 @@
             # Look for all officers and assert messages of this client's login
             for c in self.server.client_manager.clients:
                 if (c.is_mod or c.is_cm) and c != self:
-<<<<<<< HEAD
                     c.assert_ooc('{} [{}] logged in as a game master with the global password.'
-=======
-                    c.assert_ooc('{} [{}] logged in as a game master with the global pass.'
->>>>>>> f129081c
                                  .format(self.name, self.id), over=True)
             assert self.is_gm
 
@@ -344,20 +340,12 @@
             self.ooc('/logout')
             self.assert_ooc('You are no longer logged in.', ooc_over=over)
             self.assert_packet('FM', None, over=over)
-<<<<<<< HEAD
-
-=======
->>>>>>> f129081c
             # Assert command for any officers of this client's logout
             for c in self.server.client_manager.clients:
                 if (c.is_mod or c.is_cm) and c != self:
                     c.assert_ooc('{} [{}] is no longer a {}.'.format(self.name, self.id, role),
                                  over=other_over(c))
             assert not self.is_staff()
-<<<<<<< HEAD
-=======
-            assert not (self.is_mod and self.is_cm and self.is_gm)
->>>>>>> f129081c
 
         def move_area(self, area_id, discard_packets=True, discard_trivial=False):
             as_command = random.randint(0, 1)
