# A sample area list document
# Each item in an area list is an area. Areas have parameters you may tweak, and will be used when loading the area list.
# Start each area item with a - (and only the area item, for every other parameter use spaces)
<<<<<<< HEAD
# List each key: value pair in a new line. If you wish to use a default value for a key, do not include the key in the area item.
=======
>>>>>>> f129081c
# Yes, this has a lot of introductory text. This is because areas have lots of parameters that can be tweaked.
# If you want to go to the actual areas part, scroll beyond all the text that starts with #.

# ----------
# Parameters
# ----------
# *area: Name of the area.
# *background: Default background of the area.
# *afk_delay: If a positive number, the number of seconds that must pass to mark an inactive player as AFK and kick them to `afk_sendto`. If 0, no such AFK kicks take place.
# *afk_sendto: The ID of the area to kick an AFK player to.
# *bglock: If false, only moderators can lock the area background; if true, no one can lock it.
# *bullet: If false, only GM+ can send IC messages with bullets/shouts. If true, no such restriction is imposed.
# *cbg_allowed: If false, only GM+ can set the area's background to one not in the server's list. If true, no such restriction is imposed.
# *change_reachability_allowed: If false, only GM+ may /unilock or /bilock passages affecting this area. If true, no such restriction is imposed.
# *default_description: Output of /look in the area if no custom description is in place via /look_set
# *evidence_mod: Unused (do not include)
# *gm_iclock_allowed: If false, only CM+ may /iclock the area. If true, GMs may also /iclock.
# *iniswap_allowed: If false, everyone can send IC messages while iniswapped/iniedited; if true, no one can send IC messages while iniswapped/iniedited.
<<<<<<< HEAD
# *global_allowed: If false, only CM+ may use /g in the area. If true, anyone can use it.
=======
>>>>>>> f129081c
# *has_lights: If false, the area cannot have its lights turned off via /light or similar. If true, no such restriction is imposed.
# *lobby_area: If true, the area is marked as lobby (which disallows non-GMs+ from sneaking or /knock'ing from or to the area). If false, no such restriction is placed.
# *locking_allowed: If false, everyone can lock the area; if true, no one can lock it.
# *private_area: If true, the area is marked as private (which disallows everyone from sneaking and GMs+ reading /whisper messages).
# *reachable_areas: If <ALL>, a passage will be created from this area to every other area. If it is a comma-separated list of areas (by name), a passage will be created from this area only to the listed areas.
# *restricted_chars: If a list of folder names, it prevents non-GMs using said characters from joining the area, and prompts them to choose another one if they are kicked to the area, they attempt to switch to that character while in the area, or their character is marked as restricted while they are in the area.
# *rollp_allowed: If false, only GM+ may /rollp. If true, everyone can /rollp.
# *rp_getarea_allowed: If false, if the server is in RP mode, only GM+ can /getarea and similar. If true, no such restriction is imposed.
# *rp_getareas_allowed: If false, if the server is in RP mode, only GM+ can /getareas and similar. If true, no such restriction is imposed.
<<<<<<< HEAD
# *scream_range: If <ALL>, all areas can receive a /scream message sent from this area. If <REACHABLE_AREAS>, all areas defined in reachable_areas can receive a /scream message sent from this area. If it is a comma-separated list of areas (by name), only said areas can receive /scream messages.
=======
# *scream_range: If <ALL>, all areas can receive a /scream message sent from this area. If it is a comma-separated list of areas (by name), only said areas can receive /scream messages.
>>>>>>> f129081c
# *song_switch_allowed: If false, only GM+ can do /play. If true, no such restriction is imposed.

# --------
# Mandatory parameters (the area list will not load if a section does not contain the following)
# --------
# area
# background

# --------
# Optional parameters and their default values (will be assumed if not present)
# --------
#
# afk_delay: 0
# afk_sendto: 0
# bglock: false
# bullet: true
# cbg_allowed: false
# change_reachability_allowed: true
# default_description: `default_area_description` in config.yaml
# evidence_mod: FFA
# gm_iclock_allowed: true
<<<<<<< HEAD
# global_allowed: true
=======
>>>>>>> f129081c
# has_lights: true
# iniswap_allowed: false
# lobby_area: false
# locking_allowed: false
# private_area: false
# reachable_areas: <ALL>
# restricted_chars: NO RESTRICTED CHARACTERS
# rollp_allowed: true
# rp_getarea_allowed: true
# rp_getareas_allowed: true
# scream_range: NO AREAS OTHER THAN THIS ONE
# song_switch_allowed: false
            
- area: Basement
  background: Class Trial Debate Room V3-1_HD
  bglock: true
  evidence_mod: FFA
  locking_allowed: false
  iniswap_allowed: true
  reachable_areas: Class Trial Room 1, Class Trial Room 3, Test 1, Test 2, Test 3, Test 4
  lobby_area: true
  scream_range: Class Trial Room 1
  default_description: The basement and default area.
- area: Class Trial Room 1
  background: Class Trial Debate Room V3-1_HD
  bglock: false
  evidence_mod: CM
  locking_allowed: true
  iniswap_allowed: true
  global_allowed: false
  reachable_areas: Class Trial Room,\ 2, Basement
  rp_getarea_allowed: false
  gm_iclock_allowed: false
  afk_delay: 5
  private_area: true
  scream_range: Basement
  restricted_chars: Shuichi Saihara_HD
  default_description: A class trial room that does not like Shuichi.
  cbg_allowed: true
  bullet: true
- area: Class Trial Room, 2
  background: Class Trial Debate Room V3-1_HD
  bglock: false
  evidence_mod: Mods
  locking_allowed: false
  iniswap_allowed: true
  change_reachability_allowed: false
  rp_getareas_allowed: false
  gm_iclock_allowed: true
  afk_delay: 10
  afk_sendto: 3
  lobby_area: false
  private_area: false
<<<<<<< HEAD
  scream_range: <ALL>
  global_allowed: true
=======
  scream_range: Class Trial Room 3
>>>>>>> f129081c
  restricted_chars: Kaede Akamatsu_HD, Monokuma_HD
  has_lights: true
  default_description: A class trial room that does not like bullets.
  song_switch_allowed: true
  cbg_allowed: false
  bullet: false
- area: Class Trial Room 3
  background: Class Trial Debate Room V3-1_HD
  bglock: false
  evidence_mod: HiddenCM
  locking_allowed: true
  iniswap_allowed: true
  reachable_areas: Class Trial Room 3
  change_reachability_allowed: true
  afk_delay: 5
  afk_sendto: 1
  lobby_area: true
  private_area: true
  has_lights: false
  song_switch_allowed: true
  cbg_allowed: true
- area: Test 1
  background: Class Trial Debate Room V3-1_HD
  bglock: false
  evidence_mod: FFA
  locking_allowed: false
  iniswap_allowed: true
  reachable_areas: <ALL>
- area: Test 2
  background: Class Trial Debate Room V3-1_HD
  bglock: false
  evidence_mod: FFA
  iniswap_allowed: true
  reachable_areas: <ALL>
- area: Test 3
  background: Class Trial Debate Room V3-1_HD
  bglock: false
  evidence_mod: FFA
  iniswap_allowed: true
  reachable_areas: <ALL>
- area: Test 4
  background: Class Trial Debate Room V3-1_HD
  bglock: false
  evidence_mod: FFA
  iniswap_allowed: true
  reachable_areas: <ALL><|MERGE_RESOLUTION|>--- conflicted
+++ resolved
@@ -1,10 +1,7 @@
 # A sample area list document
 # Each item in an area list is an area. Areas have parameters you may tweak, and will be used when loading the area list.
 # Start each area item with a - (and only the area item, for every other parameter use spaces)
-<<<<<<< HEAD
 # List each key: value pair in a new line. If you wish to use a default value for a key, do not include the key in the area item.
-=======
->>>>>>> f129081c
 # Yes, this has a lot of introductory text. This is because areas have lots of parameters that can be tweaked.
 # If you want to go to the actual areas part, scroll beyond all the text that starts with #.
 
@@ -23,10 +20,7 @@
 # *evidence_mod: Unused (do not include)
 # *gm_iclock_allowed: If false, only CM+ may /iclock the area. If true, GMs may also /iclock.
 # *iniswap_allowed: If false, everyone can send IC messages while iniswapped/iniedited; if true, no one can send IC messages while iniswapped/iniedited.
-<<<<<<< HEAD
 # *global_allowed: If false, only CM+ may use /g in the area. If true, anyone can use it.
-=======
->>>>>>> f129081c
 # *has_lights: If false, the area cannot have its lights turned off via /light or similar. If true, no such restriction is imposed.
 # *lobby_area: If true, the area is marked as lobby (which disallows non-GMs+ from sneaking or /knock'ing from or to the area). If false, no such restriction is placed.
 # *locking_allowed: If false, everyone can lock the area; if true, no one can lock it.
@@ -36,11 +30,7 @@
 # *rollp_allowed: If false, only GM+ may /rollp. If true, everyone can /rollp.
 # *rp_getarea_allowed: If false, if the server is in RP mode, only GM+ can /getarea and similar. If true, no such restriction is imposed.
 # *rp_getareas_allowed: If false, if the server is in RP mode, only GM+ can /getareas and similar. If true, no such restriction is imposed.
-<<<<<<< HEAD
 # *scream_range: If <ALL>, all areas can receive a /scream message sent from this area. If <REACHABLE_AREAS>, all areas defined in reachable_areas can receive a /scream message sent from this area. If it is a comma-separated list of areas (by name), only said areas can receive /scream messages.
-=======
-# *scream_range: If <ALL>, all areas can receive a /scream message sent from this area. If it is a comma-separated list of areas (by name), only said areas can receive /scream messages.
->>>>>>> f129081c
 # *song_switch_allowed: If false, only GM+ can do /play. If true, no such restriction is imposed.
 
 # --------
@@ -62,10 +52,7 @@
 # default_description: `default_area_description` in config.yaml
 # evidence_mod: FFA
 # gm_iclock_allowed: true
-<<<<<<< HEAD
 # global_allowed: true
-=======
->>>>>>> f129081c
 # has_lights: true
 # iniswap_allowed: false
 # lobby_area: false
@@ -78,7 +65,7 @@
 # rp_getareas_allowed: true
 # scream_range: NO AREAS OTHER THAN THIS ONE
 # song_switch_allowed: false
-            
+
 - area: Basement
   background: Class Trial Debate Room V3-1_HD
   bglock: true
@@ -119,12 +106,8 @@
   afk_sendto: 3
   lobby_area: false
   private_area: false
-<<<<<<< HEAD
   scream_range: <ALL>
   global_allowed: true
-=======
-  scream_range: Class Trial Room 3
->>>>>>> f129081c
   restricted_chars: Kaede Akamatsu_HD, Monokuma_HD
   has_lights: true
   default_description: A class trial room that does not like bullets.
