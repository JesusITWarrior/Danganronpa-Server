--- conflicted
+++ resolved
@@ -42,7 +42,6 @@
             self.judgelog = []
             self.current_music = ''
             self.current_music_player = ''
-<<<<<<< HEAD
             self.evidence_list = []
 
             """
@@ -51,10 +50,9 @@
             self.evidence_list.append(Evidence("wewz", "desc2", "2.png"))
             self.evidence_list.append(Evidence("weeeeeew", "desc3", "3.png"))
             """
-=======
+            
             self.is_locked = False
             self.current_locker = None
->>>>>>> 86bf6458
 
         def new_client(self, client):
             self.clients.add(client)
