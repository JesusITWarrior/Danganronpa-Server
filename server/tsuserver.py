# TsuserverDR, a Danganronpa Online server based on tsuserver3, an Attorney Online server
#
# Copyright (C) 2016 argoneus <argoneuscze@gmail.com> (original tsuserver3)
# Current project leader: 2018-21 Chrezm/Iuvee <thechrezm@gmail.com>
#
# This program is free software: you can redistribute it and/or modify
# it under the terms of the GNU General Public License as published by
# the Free Software Foundation, either version 3 of the License, or
# (at your option) any later version.
#
# This program is distributed in the hope that it will be useful,
# but WITHOUT ANY WARRANTY; without even the implied warranty of
# MERCHANTABILITY or FITNESS FOR A PARTICULAR PURPOSE.  See the
# GNU General Public License for more details.
#
# You should have received a copy of the GNU General Public License
# along with this program. If not, see <http://www.gnu.org/licenses/>.

# WARNING!
# This class will suffer major reworkings for 4.3

from __future__ import annotations
from typing import Any, Callable, Dict, List, Tuple

import asyncio
import errno
import importlib
import json
import random
import socket
import ssl
import sys
import traceback
import urllib.request, urllib.error
# import warnings

from server import logger
from server.aoprotocol import AOProtocol
from server.area_manager import AreaManager
from server.ban_manager import BanManager
from server.constants import Constants
from server.client_manager import ClientManager
from server.districtclient import DistrictClient
from server.exceptions import ServerError
from server.game_manager import GameManager
from server.masterserverclient import MasterServerClient
from server.party_manager import PartyManager
from server.timer_manager import TimerManager
from server.tasker import Tasker
from server.trial_manager import TrialManager
from server.zone_manager import ZoneManager

from server.validate.backgrounds import ValidateBackgrounds
from server.validate.characters import ValidateCharacters
from server.validate.config import ValidateConfig
from server.validate.gimp import ValidateGimp
from server.validate.music import ValidateMusic


class TsuserverDR:
    def __init__(self, protocol: AOProtocol = None,
                 client_manager: ClientManager = None, in_test: bool = False):
        self.logged_packet_limit = 100  # Arbitrary
        self.logged_packets = []
        self.print_packets = False  # For debugging purposes
        self._server = None  # Internal server object, changed to proper object later

        self.release = 4
<<<<<<< HEAD
        self.major_version = 3
        self.minor_version = 0
        self.segment_version = 'b177'
        self.internal_version = 'M210617a'
=======
        self.major_version = 2
        self.minor_version = 6
        self.segment_version = ''
        self.internal_version = '210621a'
>>>>>>> c9e006c5
        version_string = self.get_version_string()
        self.software = 'TsuserverDR {}'.format(version_string)
        self.version = 'TsuserverDR {} ({})'.format(version_string, self.internal_version)
        self.in_test = in_test

        self.protocol = AOProtocol if protocol is None else protocol
        client_manager = ClientManager if client_manager is None else client_manager
        logger.log_print = logger.log_print2 if self.in_test else logger.log_print
        logger.log_server = logger.log_server2 if self.in_test else logger.log_server
        self.random = importlib.reload(random)

        logger.log_print('Launching {}...'.format(self.version))
        logger.log_print('Loading server configurations...')

        self.config = None
        self.local_connection = None
        self.district_connection = None
        self.masterserver_connection = None
        self.shutting_down = False
        self.loop = None
        self.last_error = None
        self.allowed_iniswaps = None
        self.area_list = None
        self.old_area_list = None
        self.default_area = 0
        self.all_passwords = list()
        self.global_allowed = True
<<<<<<< HEAD
=======
        self.server_select_name = 'SERVER_SELECT'
>>>>>>> c9e006c5

        self.load_config()
        self.client_manager: ClientManager = client_manager(self)
        self.char_list = list()
        self.load_iniswaps()
        self.load_characters()

        self.game_manager = GameManager(self)
        self.trial_manager = TrialManager(self)
        self.zone_manager = ZoneManager(self)
        self.area_manager = AreaManager(self)
        self.ban_manager = BanManager(self)
        self.party_manager = PartyManager(self)

        self.ipid_list = {}
        self.hdid_list = {}
        self.music_list = None
        self.backgrounds = None
        self.gimp_list = list()
        self.load_commandhelp()
        self.load_music()
        self.load_backgrounds()
        self.load_ids()
        self.load_gimp()

        self.district_client = None
        self.ms_client = None
        self.rp_mode = False
        self.user_auth_req = False
        self.showname_freeze = False
        self.commands = importlib.import_module('server.commands')
        self.commands_alt = importlib.import_module('server.commands_alt')
        self.logger_handlers = logger.setup_logger(debug=self.config['debug'])

        logger.log_print('Server configurations loaded successfully!')

        self.error_queue = None
        self._server = None

        self._timermanager = TimerManager(self)
        self._b = self._timermanager.new_timer(start_value=40, tick_rate=-1)

    async def start(self):
        self.loop = asyncio.get_event_loop()
        self.error_queue = asyncio.Queue()

        self.tasker = Tasker(self, self.loop)
        bound_ip = '0.0.0.0'
        if self.config['local']:
            bound_ip = '127.0.0.1'
            server_name = 'localhost'
            logger.log_print('Starting a local server...')
        else:
            server_name = self.config['masterserver_name']
            logger.log_print('Starting a nonlocal server...')

        # Check if port is available
        port = self.config['port']
        with socket.socket(socket.AF_INET, socket.SOCK_STREAM) as s:
            try:
                s.bind((bound_ip, port))
            except socket.error as exc:
                if exc.errno == errno.EADDRINUSE:
                    msg = (f'Port {port} is in use by another application. Make sure to close any '
                           f'conflicting applications (even another instance of this server) and '
                           f'try again.')
                    raise ServerError(msg)
                raise exc
            except OverflowError as exc:
                msg = str(exc).replace('bind(): ', '').capitalize()
                msg += ' Make sure to set your port number to an appropriate value and try again.'
                raise ServerError(msg)

        # Yes there is a race condition here (between checking if port is available, and actually
        # using it). The only side effect of a race condition is a slightly less nice error
        # message, so it's not that big of a deal.
        self._server = await self.loop.create_server(lambda: self.protocol(self),
                                                     bound_ip, port,
                                                     start_serving=False)
        asyncio.create_task(self._server.serve_forever())
        logger.log_pserver('Server started successfully!')

        if self.config['local']:
            host_ip = '127.0.0.1'
        else:
            try:
                host_ip = (urllib.request.urlopen('https://api.ipify.org',
                                                  context=ssl.SSLContext())
                           .read().decode('utf8'))
            except urllib.error.URLError as ex:
                host_ip = None
                logger.log_pdebug('Unable to obtain personal IP from https://api.ipify.org\n'
                                  '{}: {}\n'
                                  'Players may be unable to join.'
                                  .format(type(ex).__name__, ex.reason))
        if host_ip is not None:
            logger.log_pdebug('Server should be now accessible from {}:{}:{}'
                              .format(host_ip, self.config['port'], server_name))
        if not self.config['local']:
            logger.log_pdebug('If you want to join your server from this device, you may need to '
                              'join with this IP instead: 127.0.0.1:{}:localhost'
                              .format(self.config['port']))

        if self.config['local']:
            self.local_connection = asyncio.ensure_future(self.tasker.do_nothing(), loop=self.loop)

        if self.config['use_district']:
            self.district_client = DistrictClient(self)
            self.district_connection = asyncio.ensure_future(self.district_client.connect(),
                                                             loop=self.loop)
            print(' ')
            logger.log_print('Attempting to connect to district at {}:{}.'
                             .format(self.config['district_ip'], self.config['district_port']))

        if self.config['use_masterserver']:
            self.ms_client = MasterServerClient(self)
            self.masterserver_connection = asyncio.ensure_future(self.ms_client.connect(),
                                                                 loop=self.loop)
            print(' ')
            logger.log_print('Attempting to connect to the master server at {}:{} with the '
                             'following details:'.format(self.config['masterserver_ip'],
                                                         self.config['masterserver_port']))
            logger.log_print('*Server name: {}'.format(self.config['masterserver_name']))
            logger.log_print('*Server description: {}'
                             .format(self.config['masterserver_description']))

        raise await self.error_queue.get()

    async def normal_shutdown(self):

        # Cleanup operations
        self.shutting_down = True

        # Cancel further polling for district/master server
        if self.local_connection:
            self.local_connection.cancel()
            await self.tasker.await_cancellation(self.local_connection)

        if self.district_connection:
            self.district_connection.cancel()
            await self.tasker.await_cancellation(self.district_connection)

        if self.masterserver_connection:
            self.masterserver_connection.cancel()
            await self.tasker.await_cancellation(self.masterserver_connection)
            await self.tasker.await_cancellation(self.ms_client.shutdown())

        # Cancel pending client tasks and cleanly remove them from the areas
        players = self.get_player_count()
        logger.log_print('Kicking {} remaining client{}.'
                         .format(players, 's' if players != 1 else ''))

        for client in self.get_clients():
            client.disconnect()

        if self._server:
            self._server.close()
            await self._server.wait_closed()

    def get_version_string(self):
        mes = '{}.{}.{}'.format(self.release, self.major_version, self.minor_version)
        if self.segment_version:
            mes = '{}-{}'.format(mes, self.segment_version)
        return mes

    def reload(self):
        # Keep backups in case of failure
        backup = [self.char_list.copy(), self.music_list.copy(), self.backgrounds.copy()]

        # Do a dummy YAML load to see if the files can be loaded and parsed at all first.
        reloaded_assets = [self.load_characters, self.load_backgrounds, self.load_music]
        for reloaded_asset in reloaded_assets:
            try:
                reloaded_asset()
            except ServerError.YAMLInvalidError as exc:
                # The YAML exception already provides a full description. Just add the fact the
                # reload was undone to ease the person who ran the command's nerves.
                msg = (f'{exc} Reload was undone.')
                raise ServerError.YAMLInvalidError(msg)
            except ServerError.FileSyntaxError as exc:
                msg = f'{exc} Reload was undone.'
                raise ServerError(msg)

        # Only on success reload
        self.load_characters()
        self.load_backgrounds()

        try:
            self.load_music()
        except ServerError as exc:
            self.char_list, self.music_list, self.backgrounds = backup
            msg = ('The new music list returned the following error when loading: `{}`. Fix the '
                   'error and try again. Reload was undone.'
                   .format(exc))
            raise ServerError.MusicInvalidError(msg)

    def reload_commands(self):
        try:
            self.commands = importlib.reload(self.commands)
            self.commands_alt = importlib.reload(self.commands_alt)
        except Exception as error:
            return error

    def log_packet(self, client: ClientManager.Client, packet: str, incoming: bool):
        while len(self.logged_packets) > self.logged_packet_limit:
            self.logged_packets.pop(0)
        entry = ('R:' if incoming else 'S:', Constants.get_time_iso(), str(client.id), packet)
        self.logged_packets.append(entry)

    def new_client(self, transport, ip=None, my_protocol=None) -> ClientManager.Client:
        c = self.client_manager.new_client(transport, my_protocol=my_protocol)
        if self.rp_mode:
            c.in_rp = True
        c.server = self
        c.area = self.area_manager.default_area()
        c.area.new_client(c)
        return c

    def remove_client(self, client: ClientManager.Client):
        client.area.remove_client(client)
        self.client_manager.remove_client(client)

    def is_client(self, client: ClientManager.Client):
        # This should only be False for clients that have been disconnected.
        return not client.disconnected and self.client_manager.is_client(client)

    def get_clients(self) -> List[ClientManager.Client]:
        """
        Return a copy of all the clients connected to the server, sorted in ascending order by
        client ID.

        Returns
        -------
        list of ClientManager.Client
            Clients connected to the server.

        """
        return sorted(self.client_manager.clients)

    def get_player_count(self) -> int:
        # Ignore players in the server selection screen.
<<<<<<< HEAD
        return len([client for client in self.get_clients() if client.char_id is not None])

    def load_backgrounds(self) -> List[str]:
        backgrounds = ValidateBackgrounds().validate('config/backgrounds.yaml')

        self.backgrounds = backgrounds
        default_background = self.backgrounds[0]
        # Make sure each area still has a valid background
        for area in self.area_manager.areas:
            if area.background not in self.backgrounds and not area.cbg_allowed:
                # The area no longer has a valid background, so change it to some valid background
                # like the first one
                area.change_background(default_background)
                area.broadcast_ooc(f'After a server refresh, your area no longer had a valid '
                                   f'background. Switching to {default_background}.')

        return backgrounds.copy()

    def load_config(self) -> Dict[str, Any]:
        self.config = ValidateConfig().validate('config/config.yaml')

        self.config['motd'] = self.config['motd'].replace('\\n', ' \n')
        self.all_passwords = list()
        passwords = [
            'modpass',
            'cmpass',
            'gmpass',
            'gmpass1',
            'gmpass2',
            'gmpass3',
            'gmpass4',
            'gmpass5',
            'gmpass6',
            'gmpass7',
            ]

        self.all_passwords = [self.config[password]
                              for password in passwords if self.config[password]]
=======
        return len([client for client in self.client_manager.clients if client.char_id is not None])

    def load_backgrounds(self):
        with Constants.fopen('config/backgrounds.yaml', 'r', encoding='utf-8') as bgs:
            self.backgrounds = Constants.yaml_load(bgs)

    def load_config(self):
        with Constants.fopen('config/config.yaml', 'r', encoding='utf-8') as cfg:
            self.config = Constants.yaml_load(cfg)
            self.config['motd'] = self.config['motd'].replace('\\n', ' \n')
            self.all_passwords = list()
            # Mandatory passwords must be present in the configuration file. If they are not,
            # a server error will be raised.
            mandatory_passwords = ['modpass', 'cmpass', 'gmpass']
            for password in mandatory_passwords:
                if password in self.config and self.config[password]:
                    self.all_passwords.append(self.config[password])
                else:
                    err = (f'Password "{password}" is not defined in server/config.yaml. Please '
                           f'make sure it is set and try again.')
                    raise ServerError(err)

            # Daily (and guard) passwords are handled differently. They may optionally be not available.
            # What this means is the server does not want a daily
            # password for that day (or a guard password)
            optional_passwords = ['guardpass'] + [f'gmpass{i}' for i in range(1, 8)]
            for password in optional_passwords:
                if password in self.config and self.config[password]:
                    self.all_passwords.append(self.config[password])
                elif password not in self.config:
                    self.config[password] = None
                else:
                    err = (f'Password "{password}" is not defined in server/config.yaml. Please '
                           f'make sure it is set and not blank and try again. If you meant to '
                           f'not have a daily password, remove its line completely.')
                    raise ServerError(err)

>>>>>>> c9e006c5

        # Default values to fill in config.yaml if not present
        defaults_for_tags = {
            'show_ms2-prober': True,

            'discord_link': None,
            'utc_offset': 'local',

            'max_numdice': 20,
            'max_numfaces': 11037,
            'max_modifier_length': 12,
            'max_acceptable_term': 22074,
            'def_numdice': 1,
            'def_numfaces': 6,
            'def_modifier': '',

            'blackout_background': 'Blackout_HD',
            'default_area_description': 'No description.',
            'party_lights_timeout': 10,
            'showname_max_length': 30,
            'sneak_handicap': 5,
            'spectator_name': 'SPECTATOR',

            'music_change_floodguard': {'times_per_interval': 1,
                                        'interval_length': 0,
                                        'mute_length': 0}
            }

        for (tag, value) in defaults_for_tags.items():
            if tag not in self.config:
                self.config[tag] = value

        return self.config

    def load_characters(self) -> List[str]:
        characters = ValidateCharacters().validate('config/characters.yaml')

        if self.char_list != characters:
            # Inconsistent character list, so change everyone to spectator
            for client in self.get_clients():
                if client.char_id != -1:
                    # Except those that are already spectators
                    client.change_character(-1)
                client.send_ooc('The server character list was changed and no longer reflects your '
                                'client character list. Please rejoin the server.')

        self.char_list = characters
        return characters.copy()

    def load_commandhelp(self):
        with Constants.fopen('README.md', 'r', encoding='utf-8') as readme:
            lines = [x.rstrip() for x in readme.readlines()]

        self.linetorank = {
            '### User Commands': 'normie',
            '### GM Commands': 'gm',
            '### Community Manager Commands': 'cm',
            '### Moderator Commands': 'mod'}

        self.commandhelp = {
            'normie': dict(),
            'gm': dict(),
            'cm': dict(),
            'mod': dict()}

        # Look for the start of the command list
        try:
            start_index = lines.index('## Commands')
            end_index = lines.index('### Debug commands')
        except ValueError as error:
            error_mes = ", ".join([str(s) for s in error.args])
            message = ('Unable to generate help based on README.md: {}. Are you sure you have the '
                       'latest README.md?'.format(error_mes))
            raise ServerError(message)

        rank = None
        current_command = None

        for line in lines[start_index:end_index]:
            # Check if empty line
            if not line:
                continue

            # Check if this line defines the rank we are taking a look at right now
            if line in self.linetorank.keys():
                rank = self.linetorank[line]
                current_command = None
                continue

            # Otherwise, check if we do not have a rank yet
            if rank is None:
                continue

            # Otherwise, check if this is the start of a command
            if line[0] == '*':
                # Get the command name
                command_split = line[4:].split('** ')
                if len(command_split) == 1:
                    # Case: * **version**
                    current_command = command_split[0][:-2]
                else:
                    # Case: * **uninvite** "ID/IPID"
                    current_command = command_split[0]

                formatted_line = '/{}'.format(line[2:])
                formatted_line = formatted_line.replace('**', '')
                self.commandhelp[rank][current_command] = [formatted_line]
                continue

            # Otherwise, line is part of command description, so add it to its current command desc
            #     - Unlocks your area, provided the lock came as a result of /lock.
            # ... assuming we have a command
            if current_command:
                self.commandhelp[rank][current_command].append(line[4:])
                continue

            # Otherwise, we have a line that is a description of the rank
            # Do nothing about them
            continue  # Not really needed, but made explicit

    def load_ids(self):
        self.ipid_list = dict()
        self.hdid_list = dict()

        # load ipids
        try:
            with Constants.fopen('storage/ip_ids.json', 'r', encoding='utf-8') as whole_list:
                self.ipid_list = json.load(whole_list)
        except ServerError.FileNotFoundError:
            with Constants.fopen('storage/ip_ids.json', 'w', encoding='utf-8') as whole_list:
                json.dump(dict(), whole_list)
            message = 'WARNING: File not found: storage/ip_ids.json. Creating a new one...'
            logger.log_pdebug(message)
        except Exception as ex:
            message = 'WARNING: Error loading storage/ip_ids.json. Will assume empty values.\n'
            message += '{}: {}'.format(type(ex).__name__, ex)
            logger.log_pdebug(message)

        # If the IPID list is not a dict, fix the file
        # Why on earth is it called an IPID list if it is a Python dict is beyond me.
        if not isinstance(self.ipid_list, dict):
            message = (f'WARNING: File storage/ip_ids.json had a structure of the wrong type: '
                       f'{self.ipid_list}. Replacing it with a proper type.')
            logger.log_pdebug(message)
            self.ipid_list = dict()
            self.dump_ipids()

        # load hdids
        try:
            with Constants.fopen('storage/hd_ids.json', 'r', encoding='utf-8') as whole_list:
                self.hdid_list = json.loads(whole_list.read())
        except ServerError.FileNotFoundError:
            with Constants.fopen('storage/hd_ids.json', 'w', encoding='utf-8') as whole_list:
                json.dump(dict(), whole_list)
            message = 'WARNING: File not found: storage/hd_ids.json. Creating a new one...'
            logger.log_pdebug(message)
        except Exception as ex:
            message = 'WARNING: Error loading storage/hd_ids.json. Will assume empty values.\n'
            message += '{}: {}'.format(type(ex).__name__, ex)
            logger.log_pdebug(message)

        # If the HDID list is not a dict, fix the file
        # Why on earth is it called an HDID list if it is a Python dict is beyond me.
        if not isinstance(self.hdid_list, dict):
            message = (f'WARNING: File storage/hd_ids.json had a structure of the wrong type: '
                       f'{self.hdid_list}. Replacing it with a proper type.')
            logger.log_pdebug(message)
            self.hdid_list = dict()
            self.dump_hdids()

    def load_iniswaps(self):
        try:
            with Constants.fopen('config/iniswaps.yaml', 'r', encoding='utf-8') as iniswaps:
                self.allowed_iniswaps = Constants.yaml_load(iniswaps)
        except Exception as ex:
            message = 'WARNING: Error loading config/iniswaps.yaml. Will assume empty values.\n'
            message += '{}: {}'.format(type(ex).__name__, ex)

            logger.log_pdebug(message)

    def load_music(self, music_list_file: str = 'config/music.yaml',
                   server_music_list: bool = True) -> List[Dict[str, Any]]:
        music_list = ValidateMusic().validate(music_list_file)

        if server_music_list:
            self.music_list = music_list
            try:
                self.build_music_list(music_list=music_list)
            except ServerError.FileSyntaxError as exc:
                msg = (f'File {music_list_file} returned the following error when loading: '
                       f'`{exc.message}`')
                raise ServerError.FileSyntaxError(msg)

        return music_list.copy()

    def load_gimp(self):
        try:
            gimp_list = ValidateGimp().validate('config/gimp.yaml')
        except ServerError.FileNotFoundError:
            gimp_list = [
                'ERP IS BAN',
                'HELP ME',
                '(((((case????)))))',
                'Anyone else a fan of MLP?',
                'does this server have sans from undertale?',
                'what does call mod do',
                'Join my discord server please',
                'can I have mod pls?',
                'why is everyone a missingo?',
                'how 2 change areas?',
                '19 years of perfection, i don\'t play games to fucking lose',
                ('nah... your taunts are fucking useless... only defeat angers me... by trying '
                 'to taunt just earns you my pitty'),
                'When do we remove dangits',
                'MODS STOP GIMPING ME',
                'PLAY NORMIES PLS',
                'share if you not afraid of herobrine',
                'New Killer Choosen! Hold On!!',
                'The cake killed Nether.',
                'How you win Class Trials is simple, call your opposition cucks.',
                ]
            with Constants.fopen('config/gimp.yaml', 'w') as gimp:
                Constants.yaml_dump(gimp_list, gimp)
            message = 'WARNING: File not found: config/gimp.yaml. Creating a new one...'
            logger.log_pdebug(message)

        self.gimp_list = gimp_list
        return gimp_list.copy()

    def dump_ipids(self):
        with Constants.fopen('storage/ip_ids.json', 'w') as whole_list:
            json.dump(self.ipid_list, whole_list)

    def dump_hdids(self):
        with Constants.fopen('storage/hd_ids.json', 'w') as whole_list:
            json.dump(self.hdid_list, whole_list)

    def get_ipid(self, ip: str) -> int:
        if ip not in self.ipid_list:
            while True:
                ipid = random.randint(0, 10**10-1)
                if ipid not in self.ipid_list.values():
                    break
            self.ipid_list[ip] = ipid
            self.dump_ipids()
        return self.ipid_list[ip]

    def build_music_list(self, from_area: AreaManager.Area = None, c: ClientManager.Client = None,
                         music_list: List[Dict[str, Any]] = None, include_areas: bool = True,
                         include_music: bool = True) -> List[str]:
        built_music_list = list()

        # add areas first, if needed
        if include_areas:
            built_music_list.extend(self.prepare_area_list(c=c, from_area=from_area))

        # then add music, if needed
        if include_music:
            built_music_list.extend(self.prepare_music_list(c=c, specific_music_list=music_list))

        return built_music_list

    def prepare_area_list(self, c: ClientManager.Client = None,
                          from_area: AreaManager.Area = None) -> List[str]:
        """
        Return the area list of the server. If given c and from_area, it will send an area list
        that matches the perspective of client `c` as if they were in area `from_area`.

        Parameters
        ----------
        c: ClientManager.Client
            Client whose perspective will be taken into account, by default None
        from_area: AreaManager.Area
            Area from which the perspective will be considered, by default None

        Returns
        -------
        list of str
            Area list that matches intended perspective.
        """

        # Determine whether to filter the areas in the results
        need_to_check = (from_area is None or (c is not None and (c.is_staff() or c.is_transient)))

        # Now add areas
        prepared_area_list = list()
        for area in self.area_manager.areas:
            if need_to_check or area.name in from_area.visible_reachable_areas:
                prepared_area_list.append("{}-{}".format(area.id, area.name))

        return prepared_area_list

    def prepare_music_list(self, c: ClientManager.Client = None,
                           specific_music_list: List[Dict[str, Any]] = None) -> List[str]:
        """
        If `specific_music_list` is not None, return a client-ready version of that music list.
        Else, if `c` is a client with a custom chosen music list, return their latest music list.
        Otherwise, return a client-ready version of the server music list.

        Parameters
        ----------
        c: ClientManager.Client
            Client whose current music list if it exists will be considered if `specific_music_list`
            is None
        specific_music_list: list of dictionaries with key sets {'category', 'songs'}
            Music list to use if given

        Returns
        -------
        list of str
            Music list ready to be sent to clients
        """

        # If not provided a specific music list to overwrite
        if specific_music_list is None:
            specific_music_list = self.music_list  # Default value
            # But just in case, check if this came as a request of a client who had a
            # previous music list preference
            if c and c.music_list is not None:
                specific_music_list = c.music_list

        prepared_music_list = list()
        for item in specific_music_list:
            category = item['category']
            songs = item['songs']
            prepared_music_list.append(category)
            for song in songs:
                name = song['name']
                prepared_music_list.append(name)

        return prepared_music_list

    def is_valid_char_id(self, char_id: int) -> bool:
        return len(self.char_list) > char_id >= -1

    def get_char_id_by_name(self, name: str) -> int:
        if name == self.config['spectator_name']:
            return -1
        for i, ch in enumerate(self.char_list):
            if ch.lower() == name.lower():
                return i
        raise ServerError(f'Character {name} not found.')

    def get_song_data(self, music: str, c: ClientManager.Client = None) -> Tuple[str, int]:
        # The client's personal music list should also be a valid place to search
        # so search in there too if possible
        if c and c.music_list:
            valid_music = self.music_list + c.music_list
        else:
            valid_music = self.music_list

        for item in valid_music:
            if item['category'] == music:
                return item['category'], -1
            for song in item['songs']:
                if song['name'] == music:
                    try:
                        return song['name'], song['length']
                    except KeyError:
                        return song['name'], -1
        raise ServerError.MusicNotFoundError('Music not found.')

    def send_all_cmd_pred(self, cmd: str, *args: List[str],
                          pred: Callable[[ClientManager.Client], bool] = lambda x: True):
        for client in self.get_clients():
            if pred(client):
                client.send_command(cmd, *args)

    def make_all_clients_do(self, function: str, *args: List[str],
                            pred: Callable[[ClientManager.Client], bool] = lambda x: True,
                            **kwargs):
        for client in self.get_clients():
            if pred(client):
                getattr(client, function)(*args, **kwargs)

    def send_error_report(self, client: ClientManager.Client, cmd: str, args: List[str],
                          ex: Exception):
        """
        In case of an error caused by a client packet, send error report to user, notify moderators
        and have full traceback available on console and through /lasterror
        """

        # Send basic logging information to user
        info = ('=========\nThe server ran into a Python issue. Please contact the server owner '
                'and send them the following logging information:')
        etype, evalue, etraceback = sys.exc_info()
        tb = traceback.extract_tb(tb=etraceback)
        current_time = Constants.get_time()
        file, line_num, module, func = tb[-1]
        file = file[file.rfind('\\')+1:]  # Remove unnecessary directories
        version = self.version
        info += '\r\n*Server version: {}'.format(version)
        info += '\r\n*Server time: {}'.format(current_time)
        info += '\r\n*Packet details: {} {}'.format(cmd, args)
        info += '\r\n*Client status: {}'.format(client)
        info += '\r\n*Area status: {}'.format(client.area)
        info += '\r\n*File: {}'.format(file)
        info += '\r\n*Line number: {}'.format(line_num)
        info += '\r\n*Module: {}'.format(module)
        info += '\r\n*Function: {}'.format(func)
        info += '\r\n*Error: {}: {}'.format(type(ex).__name__, ex)
        info += '\r\nYour help would be much appreciated.'
        info += '\r\n========='
        client.send_ooc(info)
        client.send_ooc_others('Client {} triggered a Python error through a client packet. '
                               'Do /lasterror to take a look at it.'.format(client.id),
                               pred=lambda c: c.is_mod)

        # Print complete traceback to console
        info = 'TSUSERVERDR HAS ENCOUNTERED AN ERROR HANDLING A CLIENT PACKET'
        info += '\r\n*Server time: {}'.format(current_time)
        info += '\r\n*Packet details: {} {}'.format(cmd, args)
        info += '\r\n*Client status: {}'.format(client)
        info += '\r\n*Area status: {}'.format(client.area)
        info += '\r\n\r\n{}'.format("".join(traceback.format_exception(etype, evalue, etraceback)))
        logger.log_print(info)
        self.last_error = [info, etype, evalue, etraceback]

        # Log error to file
        logger.log_error(info, server=self, errortype='C')

        if self.in_test:
            raise ex

    def broadcast_global(self, client: ClientManager.Client, msg: str, as_mod: bool = False,
                         mtype: str = "<dollar>G",
                         condition: Constants.ClientBool = lambda x: not x.muted_global):
        username = client.name
        ooc_name = '{}[{}][{}]'.format(mtype, client.area.id, username)
        if as_mod:
            ooc_name += '[M]'
<<<<<<< HEAD
        targets = [c for c in self.get_clients() if condition(c)]
        for c in targets:
            c.send_ooc(msg, username=ooc_name)
=======
        ooc_name_ipid = f'{ooc_name}[{client.ipid}]'

        self.send_all_cmd_pred('CT', ooc_name_ipid, msg, pred=lambda x: condition(x) and (x.is_mod or x.is_cm))
        self.send_all_cmd_pred('CT', ooc_name, msg, pred=lambda x: condition(x) and not (x.is_mod or x.is_cm))

>>>>>>> c9e006c5
        if self.config['use_district']:
            msg = 'GLOBAL#{}#{}#{}#{}'.format(int(as_mod), client.area.id, username, msg)
            self.district_client.send_raw_message(msg)

    def broadcast_need(self, client: ClientManager.Client, msg: str):
        char_name = client.displayname
        area_name = client.area.name
        area_id = client.area.id

        targets = [c for c in self.get_clients() if not c.muted_adverts]
        msg = ('=== Advert ===\r\n{} in {} [{}] needs {}\r\n==============='
               .format(char_name, area_name, area_id, msg))
        for c in targets:
            c.send_ooc(msg)

        if self.config['use_district']:
            msg = 'NEED#{}#{}#{}#{}'.format(char_name, area_name, area_id, msg)
            self.district_client.send_raw_message(msg)<|MERGE_RESOLUTION|>--- conflicted
+++ resolved
@@ -66,17 +66,10 @@
         self._server = None  # Internal server object, changed to proper object later
 
         self.release = 4
-<<<<<<< HEAD
         self.major_version = 3
         self.minor_version = 0
-        self.segment_version = 'b177'
-        self.internal_version = 'M210617a'
-=======
-        self.major_version = 2
-        self.minor_version = 6
-        self.segment_version = ''
-        self.internal_version = '210621a'
->>>>>>> c9e006c5
+        self.segment_version = 'b178'
+        self.internal_version = 'M210621a'
         version_string = self.get_version_string()
         self.software = 'TsuserverDR {}'.format(version_string)
         self.version = 'TsuserverDR {} ({})'.format(version_string, self.internal_version)
@@ -104,10 +97,7 @@
         self.default_area = 0
         self.all_passwords = list()
         self.global_allowed = True
-<<<<<<< HEAD
-=======
         self.server_select_name = 'SERVER_SELECT'
->>>>>>> c9e006c5
 
         self.load_config()
         self.client_manager: ClientManager = client_manager(self)
@@ -349,7 +339,6 @@
 
     def get_player_count(self) -> int:
         # Ignore players in the server selection screen.
-<<<<<<< HEAD
         return len([client for client in self.get_clients() if client.char_id is not None])
 
     def load_backgrounds(self) -> List[str]:
@@ -388,45 +377,6 @@
 
         self.all_passwords = [self.config[password]
                               for password in passwords if self.config[password]]
-=======
-        return len([client for client in self.client_manager.clients if client.char_id is not None])
-
-    def load_backgrounds(self):
-        with Constants.fopen('config/backgrounds.yaml', 'r', encoding='utf-8') as bgs:
-            self.backgrounds = Constants.yaml_load(bgs)
-
-    def load_config(self):
-        with Constants.fopen('config/config.yaml', 'r', encoding='utf-8') as cfg:
-            self.config = Constants.yaml_load(cfg)
-            self.config['motd'] = self.config['motd'].replace('\\n', ' \n')
-            self.all_passwords = list()
-            # Mandatory passwords must be present in the configuration file. If they are not,
-            # a server error will be raised.
-            mandatory_passwords = ['modpass', 'cmpass', 'gmpass']
-            for password in mandatory_passwords:
-                if password in self.config and self.config[password]:
-                    self.all_passwords.append(self.config[password])
-                else:
-                    err = (f'Password "{password}" is not defined in server/config.yaml. Please '
-                           f'make sure it is set and try again.')
-                    raise ServerError(err)
-
-            # Daily (and guard) passwords are handled differently. They may optionally be not available.
-            # What this means is the server does not want a daily
-            # password for that day (or a guard password)
-            optional_passwords = ['guardpass'] + [f'gmpass{i}' for i in range(1, 8)]
-            for password in optional_passwords:
-                if password in self.config and self.config[password]:
-                    self.all_passwords.append(self.config[password])
-                elif password not in self.config:
-                    self.config[password] = None
-                else:
-                    err = (f'Password "{password}" is not defined in server/config.yaml. Please '
-                           f'make sure it is set and not blank and try again. If you meant to '
-                           f'not have a daily password, remove its line completely.')
-                    raise ServerError(err)
-
->>>>>>> c9e006c5
 
         # Default values to fill in config.yaml if not present
         defaults_for_tags = {
@@ -858,17 +808,14 @@
         ooc_name = '{}[{}][{}]'.format(mtype, client.area.id, username)
         if as_mod:
             ooc_name += '[M]'
-<<<<<<< HEAD
+        ooc_name_ipid = f'{ooc_name}[{client.ipid}]'
         targets = [c for c in self.get_clients() if condition(c)]
         for c in targets:
-            c.send_ooc(msg, username=ooc_name)
-=======
-        ooc_name_ipid = f'{ooc_name}[{client.ipid}]'
-
-        self.send_all_cmd_pred('CT', ooc_name_ipid, msg, pred=lambda x: condition(x) and (x.is_mod or x.is_cm))
-        self.send_all_cmd_pred('CT', ooc_name, msg, pred=lambda x: condition(x) and not (x.is_mod or x.is_cm))
-
->>>>>>> c9e006c5
+            if c.is_officer():
+                c.send_ooc(msg, username=ooc_name_ipid)
+            else:
+                c.send_ooc(msg, username=ooc_name)
+                
         if self.config['use_district']:
             msg = 'GLOBAL#{}#{}#{}#{}'.format(int(as_mod), client.area.id, username, msg)
             self.district_client.send_raw_message(msg)
