--- conflicted
+++ resolved
@@ -508,7 +508,9 @@
 * Fixed servers not accepting IC messages if they did not set some daily gmpasses
 * Fixed some special characters not being accepted properly
 
-<<<<<<< HEAD
+### 210626a (4.2.6-post1)
+* Fixed various commands not loading server YAML files with UTF-8 encoding
+  
 ## (4.3.0)
 * Tied in to Danganronpa Online v1.0.0, although support for the previous Danganronpa Online version will be kept for 4.3.0
 * Explicitly allowed Python 3.9 support for server owners
@@ -675,8 +677,4 @@
 * Fixed the default config.yaml listing 'announce_areas' as an unused parameter (it is actively used)
 * Fixed /showname_set being listed as a moderator only command in the README (it was always staff only)
 * Removed deprecated AO commands, and deprecated packets opKICK and opBAN
-* Dropped Python 3.6 support
-=======
-### 210626a (4.2.6-post1)
-* Fixed various commands not loading server YAML files with UTF-8 encoding
->>>>>>> 7e2a85fd
+* Dropped Python 3.6 support