## TsuserverDR 3
### 180801 (3.0.1)
* Added /time12

### 180812 (3.1)
* Added /ddroll, /ddrollp for rolls with modifiers
* Added 'rp_getarea(s)' attributes to restrict /getarea(s)
* Added /toggle_rpgetarea(s) to change the above attribute
* Added /st for staff-only chat
* /g now includes OOC usernames as opposed to charname

### 180910 (3.2)
* Added reachable areas support with
  - /unilock
  - /bilock
  - /delete_areareachlock
  - /restore_areareachlock
* Added proper support for spectators (can talk OOC/use commands/change music&areas/use judge buttons now)
* Added support for IC locking with /iclock
* OOC usernames may no longer include the hostname or global message prefixe
* Fixed /kick crash on unrecognized parameters

### 190126 (3.3)
* Added AFK kicks
* Added user-initiated timers with
  - /timer start
  - /timer get
  - /timer cancel
* Area lists now only list reachable areas

### 190225 (3.4)
* Added inter-area OOC communication with /scream
* Added debugging tool /exec
* Added inter-area music setting with /rplay
* Renamed /ddroll -> /roll, /ddrollp -> /rollp

### 190323 (3.5)
* Added sneak support with /sneak and /reveal
* Added inter-area IC announcements with /globalic, /unglobalic
* Added server custom shownames with /shownames
* Added soundproof area attribute
* Expanded inter-area OOC communication with /knock

### 190519 (3.6)
* Added support for custom music lists with /music_list
* Added area list reloading with /area_list
* Added character restriction on a per-area basis with /char_restrict
* Added scream ranges on a per-area basis (deprecating soundproof attribute)
* Default server configuration now uses DRO standards

### 190602 (3.7)
* Added automatic passing messages with /autopass
* Added passage lock transientness with /transient
* Added showname moderation tools
  - /showname_freeze
  - /showname_history
  - /showname_list
  - /showname_nuke
  - /showname_set
* Enforced showname uniqueness per area
* Fixed /area_kick crash on unrecognized parameters
* Fixed /getareas listing an empty area if only people there are sneaking
* Players on server select no longer count in online playercount, nor in /getarea[s] and /area

### 190609 (3.8)
* Added movement handicaps with /handicap, /unhandicap
* Added area lights with /lights
* Added blood trails with
  - /bloodtrail
  - /bloodtrail_clean
  - /bloodtrail_list
  - /bloodtrail_set
* Added /toggle_shownames to disable receiving server shownames
* Allowed for more DRO client effects being used
* Fixed /autopass not sending messages from or for staff

### 190618 (first with date version system) (3.9)
* Added area descriptions with /look, /look_set
* Console now displays server opening/closing/reconnecting messages.
* Python errors now show additional debugging info on server log+client if error came as a result of command
* Renamed some commands
  - allow_iniswap -> /can_iniswap
  - delete_areareachlock -> /passage_clear
  - restore_areareachlock -> /passage_restore
  - toggle_areareachlock -> /can_passagelock
  - toggleglobal -> /toggle_global
  - toggle_rollp -> /can_rollp
  - toggle_rpgetarea -> /can_rpgetarea
  - toggle_rpgetareas -> /can_rpgetareas
* Reworked /area_kick so that it now allows area names as parameter
* Reworked /discord so that it now shows the server's Discord server invite link
* Fixed /autopass sending old character name in case of forced char switch on area change
* Fixed /bloodtrail_set not enforcing staff member rank
* Fixed /disemconsonant and /remove_h not working/crashing
* Fixed /follow allowing to follow yourself
* Fixed "Knock" client effect not being sent

### 190630 (3.10)
* Added support for user initiated day cycles with
  - /clock
  - /clock_cancel
  - /clock_pause
  - /clock_unpause
* Added various moderation tools
  - /judgelog
  - /shoutlog
  - /version
  - /whereis
* Added 'has_lights' parameters to areas to allow/disallow using /lights
* Enforced different staff passwords on server configuration
* Shouts now show character used as opposed to OOC name
* Turning lights on reveals who is bleeding and not sneaking
* Fixed area lists allowing for empty parameters
* Fixed blood announcements sent to wrong areas occasionally
* Fixed /kick requiring no arguments
* Fixed music flood guard crash
* Fixed server ghosting on master server list on incorrect server closing
* Fixed pre2.2.5 clients being unable to join

### 190708 (3.11)
* Added various moderation/debugging tools
  - /lasterror
  - /multiclients
  - /whois
* Added area parameters to allow for non-staff use of custom backgrounds/music
* Added /toggle_allrolls so staff get roll notifications from other areas
* Day cycle notifications now send 'CL' packets to clients
* GMs can no longer /area_kick users from lobby areas
* Renamed timer commands
  - /timer start -> /timer
  - /timer get -> /timer_get
  - /timer cancel -> /timer_cancel
* Fixed a player not unfollowing a player who disconnects and then crashing on area change
* Fixed /roll crashing on too many arguments

### 190721 (3.12)
* Added global IC prefixes with /globalic_pre
* Added first person mode with /toggle_fp
* Banned players now receive 'You are banned from this server' notifications on attempting to join+Notifies mods of this attempt
* Global IC messages now send notifications on each use
* Made daily gmpasses optional
* Multiple players may now follow the same player
* Renamed some commands from /toggle to /can
* Fixed clients being able to join too quickly on server select and crashing

## TsuserverDR 4.0 (The Party Update)

### 190801 (4.0)
* Added party support so players move with one another automatically with
  - /party
  - /party_disband
  - /party_id
  - /party_invite
  - /party_join
  - /party_kick
  - /party_lead
  - /party_list
  - /party_members
  - /party_uninvite
  - /party_unlead
* Added HDID bans with /banhdid, /unbanhdid
* CMs now get IPIDs in /getarea(s), /showname_list and /whois, as well as HDID in /whois
* Iniswapped folders are now shown with /whois
* Fixed security issue with webAO
* TsuserverDR now uses semantic versioning.

### 190801b (4.0.1)
* Introduced CI testing on Travis

### 190802 (4.0.2-4.0.3)
* Fixed server player limit not being enforced

### 190805 (4.0.4)
* Fixed invalid characters crash with /area_list and /music_list

### 190806 (4.0.5)
* Fixed logging in to a second rank making you keep the first one

## TsuserverDR 4.1 (The Sense Block Update)

### 190819 (4.1)
* Added sense block support with
  - /blind
  - /deaf
  - /gag
* Added /bloodtrail_smear to smear blood trails in the area
  - If player is blind or area lights are out, /bloodtrail_clean effectively runs this instead
* Added /ping to check for lost connection
* Added /showname_area to list shownames just in the current area
* CMs now receive Call Mod notifications
* Renamed /mutepm -> /toggle_pm, /showname_list -> /showname_areas
* Started including additional marks to certain staff privileged RP notifications
* Minor changes to messages sent on area change
  - Staff now receive autopass messages if lights are off instead of regular lights off messages
  - Reworded messages sent if someone arrives/leaves while bleeding/lights off and sneaking
  - Players now receive special notification if there is blood in the area and lights are off
* Fixed global IC OOC notifications showing message went one area past the last area actually sent to
* Fixed IPIDs on rare occasions being non-trivially not unique
* Fixed /pm not sending complete character names to recipient
* Minor bugfixes with respect to bleeding
  - Blood cleaning notifications will no longer be sent with lights off
  - Blood will now automatically be spilled on the area as soon as /bloodtrail is executed, not only on area change

### 190820 (4.1.1)
* Added special marks to more staff privileged RP notifications
* Reworded global IC notification messages

### 190822 (4.1.2)
* Added more special marks to more staff privileged RP notifications
* Normal players now get who cleaned/smeared blood in area if they are not blind and the lights are on

### 190903 (4.1.3)
* Renamed repository to TsuserverDR
* Added more special marks to more staff only RP notifications
* Fixed /multiclients failing for GMs/CMs on non-staff targets while in RP mode

### 190904 (4.1.4)
* Gagged messages are now randomly generated
* Staff get new messages when using /bloodtrail, with privilege marks added where needed

## TsuserverDR 4.2 (The DRO 2nd Anniversary Update/The Zone and Poison Update)

### 191031 (4.2)
* Added zones. Zones are groups of areas such that any privileged server notifications that come from a player action within the zone will be sent only to "watchers", who are people who watch the zone. They come with the following commands:
  - /zone
  - /zone_add
  - /zone_delete
  - /zone_global (alias /zg)
  - /zone_list
  - /zone_play
  - /zone_remove
  - /zone_unwatch
  - /zone_watch
* Zones will send notifications to all zone watchers for standard RP notifications as well as the following:
  - Players coming IN and OUT of the zone (with their shownames)
  - Players coming in a zone while having other clients open in the zone
  - Players in the zone disconnecting
  - Players in the zone changing character
  - Players in the zone changing showname
* Added poison through /poison. Poisoned targets will be inflicted an assortment of effects at the end of a timer (currently a selection of blindness, deafness and gagged). Targets can have their poison removed before it affects them by having /cure run on them
  - /cure will also remove effects if they have been already applied
* Improved password-less process of GM logins:
  - Added /make_gm so CMs and mods can log in other players as GMs
  - Added /gmself so GMs can log in all other clients they opened as GMs
* Custom shownames now appear if set in server notifications instead of character folders
* Improved /help
  - It can now take a command name and it will show a brief description and expected syntax, as well as the minimum required rank if the player is not authorized to use it
* Improved roll management mechanics
  - Added dice log commands to retrieve roll history through /dicelog (for one player) and /dicelog_area (for one area)
  - Roll options are now modifiable from server configurations
* Improved information sent to moderators on mod actions
  - /ban, /banhdid and /kick notifications are now sent to all mods and CMs in the server, as well as appropiate information on the targets.
* Reworded notifications for the following mechanics
  - Rolls failing
  - Enabling/disabling IC locks
  - Setting your own showname, or someone else's showname
  - Characters becoming restricted in an area
  - Revoking/restoring DJ permissions
* The following actions now send an IC message in conjunction with an OOC notification:
  - /knock (which has been restricted to non-lobby areas only)
  - /scream
* Private servers will now include the masterserver name when showing the server IP in the terminal
* Fixed clients with same HDID but different IPID not being recognized as multiclients. This fixes the following:
  - Players getting a new IP can now kick ghosting clients under their old IP with /kickself
  - Staff can now recognize such situations with /whois or /multiclients
* Fixed /play and /rplay not looping music tracks that appear in the server music list
* Fixed daily GM passwords switching at 3 pm incorrectly, they now switch correctly and at midnight
* Fixed day cycles not canceling on area list reload
* Fixed single space messages sent by gagged players not blankposting but being converted to jumbled text
* Fixed GMs receiving IPID information through /multiclients
* Explicitly allowed Python 3.8 support for server owners

### 191031b (4.2.0-post1)
* Fixed uncaught ValueError if server files do not contain a valid README.md when attempting to generate help text for commands
* Fixed zones being able to obtain duplicate zone ID values

### 191109a (4.2.0-post2)
* Fixed /multiclients not considering same HDID users as multiclients
* Fixed /unban considering the unbanning of an already unbanned person as an invalid IPID
* Reorganized /ban and /unban text to include backticks surrounding argument
* Made /unban notify all other mods and CMs in the server whenever executed
* Fixed /narrate crashing on use
* Fixed changelog listing incorrect dates for 4.2.0 releases

### 191122a (4.2.0-post3)
* Fixed /zone_watch and /zone_delete raising an uncaught KeyError if an invalid zone name was passed as an argument
* Fixed rare issue with new AWS instances raising a certificate error when pinging api.ipify.org on server boot-up
* Made unrecoverable server errors expect an operator Enter input on console before finishing the program so that they can see the error message if they launched the server by double-clicking `start_server.py`
* Made error log files be created if the server crashes on bootup, which would normally happen if some files are missing or have some parsing errors
* Fixed master server connection not being closed automatically on server shutdown, which displayed ignored exception messages if running Python 3.8

### 191209a (4.2.1)
* Added deprecation warnings to the following commands
  - **allow_iniswap**: Same as /can_iniswap.
  - **delete_areareachlock**: Same as /passage_clear.
  - **mutepm**: Same as /toggle_pm.
  - **restore_areareachlock**: Same as /passage_restore.
  - **showname_list**: Same as /showname_areas.
  - **toggleglobal**: Same as /toggle_global.
  - **toggle_areareachlock**: Same as /can_passagelock.
  - **toggle_rollp**: Same as /can_rollp.
  - **toggle_rpgetarea**: Same as /can_rpgetarea.
  - **toggle_rpgetareas**: Same as /can_rpgetareas.
* Added /files and /files_set for custom file linking
* Added logging messages to the server logs when the server starts up, shuts down, or it crashes and the server can manage to save the log
* Server logs files are now separated by month. Logging information will go to the file associated with the month and year the server was last launched on (so if in one session the server was launched December 2019 and was shut down January 2020, all logs for that session would go in `logs/server-2019-12.log`).
  - `logs/server.log` will now go unused, but server owners may keep this file for their archives.
* Improved cross-compatibility between multiple AO-like clients. For client-exclusive features, a best-effort-like approach will be taken to adapt to clients that do not have said features.
* Improved /help message so that it suggests to use the extended syntax (/help "command name") to get help with a particular command
* Improved README.md instructions so that server installation steps are more clear
* Fixed minor typos in `config_sample/config.yaml`
* Fixed /area_kick'ing someone off a locked area under special circumstances allowing the target to rejoin the locked area
* Fixed /help not showing extended syntax (/help "command name") when running /help help
* Fixed /narrate messages being replaced for deafened players
* Fixed /poison effects kicking in being notified to all players in the server as opposed to zone watchers or staff members if target is in an area not in a zone

### 191224a (4.2.2)
* Added /whisper for IC private communications between players (meant to be used for RPs, as staff members can read the contents of the message)
* Added /guide for providing personalized guidance specific to a particular player
* Made /invite be a public command as opposed to GM+
* Added helpful commands-to-run-next suggestions for the following actions
  - Setting files.
  - Setting up global IC messages
  - Creating/being invited to a party.
  - Entering a zone you that a GM+ is not watching/leaving a zone a GM+ is watching.
  - Logging in in an area part of a zone.
  - Being in an area when a zone is created involving that area, or that area is added to a zone.
  - Being in an area that is removed from the player's zone.
* The following commands can now take character name, edited-to character, showname or OOC name as identifiers, provided the target is in the same area
  - /files
  - /guide
  - /invite
  - /party_invite
  - /party_kick
  - /party_uninvite
  - /pm
  - /uninvite
  - /whisper
* Fixed normal players being able to use /uninvite with IPID.

### 191231a (4.2.3)
* Added /toggle_allpasses to be able to receive autopass notifications from players that do not have autopass on
* Added optional argument to /coinflip to call coin flip results
* Added optional argument to /8ball to directly ask questions to the magic 8 ball
* Added optional argument to /getarea and /showname_area to obtain details from a particular area
* Added source and destination areas to zone entry/exit notification sent to watchers when a player enters/leaves a zone
* Added anti-bullet tag as an area parameter
* Allowed /whois to take HDID as an identifier (CM and mod only)
* Removed leftover ability of GMs to use commands with IPID
* Reworked responses of the magic 8 ball so it now chooses from a pool of 25 answers as opposed to 8
* Fixed documentation of /unban not listing it can unban by IP address
* Fixed GMs not receiving privileged staff notifications for autopass when players leave/enter an area whose lights are off or they enter/leave an area while sneaking
* Fixed unsupported webAO clients lingering for too long and taking server spots away
* Fixed wrong messages being sent when a client is bleeding and they are sneaking or the area lights are out

### 191231b (4.2.3-post1)
* Fixed non-numerical HDIDs not being recognized with /whois

### 200110a (4.2.3-post2)
* Fixed players in first person mode being unable to talk after a server-initiated IC message

### 200112a (4.2.3-post3)
* Aligned wording of music list loading outputs with the ones from area list loading outputs
* Fixed players/server being able to load music lists with invalid syntax. An informative error message will be returned to assist in fixing the music list

### 200112b (4.2.3-post4)
* Fixed players/server being able to load any YAML files with invalid YAML syntax. An informative error message will be returned to assist in fixing said file

### 200201a (4.2.3-post5)
* Fixed /showname_freeze and /showname_nuke causing errors when notifying other users

### 200320a (4.2.3-post6)
* Fixed /bg turning on lights in previously dark rooms.

### 200327a (4.2.3-post7)
* Fixed players/server being able to load music lists with non-numerical track lengths. An informative error message will be returned to assist in fixing the music list
* Fixed duplicate /look_set output messages being sent to other zone watchers in the same area
* Fixed typo in /passage_restore: 'statue'->'state'

### 200410a (4.2.3-post8)
* Fixed clients who do not/cannot update their music list crashing when they attempt to join an area that no longer exists.
* Readded description of /login to README.md

### 200428a (4.2.3-post9)
* Fixed incorrect error messages being sent in case the server's system fails to open an area list or music list file.

### 200430a (4.2.3-post10)
* Reverted backwards incompatible change that prevented music lists that did not list length for a track (meaning they did not want them to be looped) from being loaded.

### 200503a (4.2.3-post11)
* Fixed /lights not turning lights back on if the background wasn't changed

### 200516a (4.2.4)
* Enforced Python 3.6+ requirement on server launch
* Server owners running Python 3.6 will now be warned on server launch of pending deprecation of support for Python 3.6 with the upcoming major release of TsuserverDR
* All asset files in `config_sample` now come with instructions as to how to use them and what parameters they recognize
* Added /cid to get your (or someone else's) client ID
* Added /spectate to switch to spectator
* Added client version to /whois
* Warnings are now sent to players in once-locked rooms that were reloaded via /area_list
* /whisper messages from private rooms are no longer sent to staff members
* GMs may now /make_gm their multiclients, and their multiclients only
* Login/logout notifications are now sent to other staff members
* Staff login+passwords messages are now censored both in IC and OOC
* Added /zone_lights to turn the lights of every area in your zone on or off
* Added command aliases:
  - /sa (Alias for /showname_area)
  - /sas (Alias for /showname_areas)
  - /shout (Alias for /scream)
  - /unsneak (Alias for /reveal)
  - /yell (Alias for /scream)
* Added server configuration setting to disable ms2-prober connections being logged in server logs
* Added server configuration setting to set a custom UTC offset to use for the output of /time and /time12
* Public servers now properly reject webAO connections, and log any other abnormal connections.
* Fixed potential DoS attack on clients
* Fixed /toggle_allrolls giving roll results from outside watched zones if the roller was in an area not part of a zone
* Fixed /multiclients failing to output results if target client was not staff and their area did not satisfy criteria for being printed in /getareas from the perspective of the /multiclients sender
* Undeprecated /showname_list in favor of making it a command alias
* Added best-effort support for (upcoming) Attorney Online 2.7

### 200522a (4.2.4-post1)
* Fixed server not discarding repeated messages
* Increased length of abnormal connection log for better inspection
* Fixed compatibility with the KFO client

### 200524a (4.2.4-post2)
* Fixed turning lights on in an area before a party disbands raising a silent error

### 200704a (4.2.4-post3)
* Fixed /toggle_allpasses and /gmlock having broken documentation in README.md (/gmlock is now pending deprecation and should not be used anymore)
* Improved server error messages for the following situations: missing config folder, unrecognized characters/reachable areas
* For non-local servers, console now indicates alternative IP to join to if attempting to join the server from the host machine
* All use cases of /charselect now display status messages
* Improved client termination messages for abnormal connections and packets
* Added best-effort support for (upcoming) Attorney Online 2.8 and similar clients. Unrecognized clients will now be warned in OOC when they join

### 200712a (4.2.4-post4)
* Fixed servers not launching if they did not set some daily gmpasses
* config.yaml now shows instructions on how to make daily gmpasses optional, as well as indications on password requirements

### 200720a (4.2.4-post5)
* Fixed situation where players that started a clock, paused it and disconnected did not have the clocks properly cleared

### 200731a (4.2.5)
* Added /party_whisper (aliases /pw and /huddle) so players in the same party may whisper to one another
* Added /zone_info (alias /zi) so zone watchers may quickly obtain details about their zone and a list of players in their zone.
* Added /logingm, alias to /loginrp.
* /play, /rplay, /zone_lights and /zone_play now send status messages to both the player executing the command as well as any player watching the zone if appropriate
* /play, /rplay and /zone_play now warn the player executing the command if the track name is not a recognized one and that it will not loop
* /scream now displays the scream in IC to the screamer
* Raised character limit in commands from 256 to 1024, except for IC-related commands (these remain at 256)
* (Temporarily) patched /globalic_pre so that GMs using /globalic with prefixes would have their client IC chatboxes and effects cleared once their message was sent
* All staff-privileged commands now send displayname and client ID rather than some combination of names
* /party_members and /zone_list now list client ID of members and zone watchers respectively
* Servers no longer stop launch if they are unable to obtain their public IP
* Improved wording in README
* Fixed /rplay failing if the reachable areas of an area was just the keyword '<ALL>'
* Fixed launching servers via double clicking start_server.py being unable to find configuration files and crashing immediately afterwards
* Fixed Attorney Online 2.8 not handling music and area list updates

### 200803a (4.2.5-post1)
* Fixed global IC areas and prefixes, as well as day cycle clocks not being canceled on /logout and /cleargm
* Fixed /cleargm not forcing GMs who were in an area that restricted some characters off their character if they were using one of those restricted characters
* Fixed global IC areas and prefixes not being reset on area list reloads, even when it would not make too much sense to keep them around
* /whois now shows global IC and global IC prefix status

### 200805a (4.2.5-post2)
* Fixed accidental uses of /logingm in IC or in OOC surrounded by spaces not filtering out server passwords like other login commands do

### 200807a (4.2.5-post3)
* Fixed /scream not showing default or custom shownames in IC for non-deaf players
* Reworded the /scream OOC notification so it is more in line with other OOC/IC notifications
* Deaf players now only see an IC notification for screams

### 201215a (4.2.5-post4)
* Fixed allowing zero-width characters in OOC names and shownames
* Fixed illegal OOC names being associated with clients, even after being notified they are invalid

### 201217a (4.2.5-post5)
* Backported 4.3.0 recognition of DRO 1.0.0 protocol and clearing of IC on area changes/blinding

### 210213a (4.2.5-post6)
* Enforced stricter file validation before attempting to open files
* Enforced file names not referencing current or parent directories in the name
* Improved error message if ban, IPID or HDID list JSON files are missing

### 210213b (4.2.5-post7)
* Fixed validation introduced in 4.2.5-post6 not working in Python 3.7

<<<<<<< HEAD
### 210213b (4.2.5-post8)
* Fixed regression where if ip_ids.json or hd_ids.json did not exist, the server would not launch

## (4.3.0)
* Tied in to Danganronpa Online v1.0.0, although support for the previous Danganronpa Online version will be kept for 4.3.0
* Explicitly allowed Python 3.9 support for server owners
* Added basic DR-style trials (confront readme for command instructions):
  - /trial
  - /trial_add <identifier>
  - /trial_end
  - /trial_focus <identifier> <value>
  - /trial_influence <identifier> <value>
  - /trial_info
  - /trial_join <trialname>
  - /trial_lead
  - /trial_leave
  - /trial_kick <identifier>
  - /trial_unlead
* Added basic DR-style nonstop debates that run within trials and can loop automatically until a player shoots an appropriate bullet (confront readme for command instructions):
  - /nsd <time>
  - /nsd_add <identifier>
  - /nsd_end
  - /nsd_join <nsdname>
  - /nsd_lead
  - /nsd_leave
  - /nsd_kick <identifier>
  - /nsd_unlead
  - /nsd_pause
  - /nsd_loop
  - /nsd_accept
  - /nsd_reject
  - /nsd_resume
* Added perjury bullet support: only the person using the perjury bullet and the NSD leaders (or GMs if not part of an NSD) receive the perjury animation, everyone else receives a counter animation.
* Added area lurk callouts to name players who have been idle some amount of time in an area via
  - /lurk <length>
  - /lurk_cancel (to cancel a lurk callout in an area)
* Players may now set and see custom status, which will send an IC notification to every player that subsequently sees them:
  - /status <id>
  - /status_set <new_status>
  - /status_set_other <id> <new_status> (GM+ command)
* Areas may now be marked as noteworthy, which will also trigger a similar IC notification on arrival or visibility change.
  - /noteworthy
* /look now shows a list of players in the area like /getarea, with the following additions
  - Players are listed by showname, if unavailable edited to character, and if unavailable character folder
  - Players in the same party now show a (P)
  - Players with a custom status now show a (!)
* Added /bilockh and /unilockh GM commands. They have the effect /bilock and /unilock formerly had of showing/hiding areas from the area list. /bilock and /unilock for all ranks now does not change passage visibility for all ranks.
  - Passage visibility changes are immediately reported in the affected players' area lists
* System blankposts are now sent on area change or when blinded to clear the last character on screen for compatible clients.
* Added support for new colors available in DRO as well as the set position SP packet
* Music playing notifications now show the server showname of the player in DRO if the player set a showname
* Last sender sprites no longer show in first person mode if the player with first person mode talks and the last sender
  - Disconnected
  - Is in a different area
  - Changed characters
  - Has sneaked, and it is not the case the player is sneaking and they are both in a party
* Added explicit 'forwards sprite mode' via /toggle_fs. When a player has forwards sprites disabled, all recipients of their IC message will not see the player's sprite, but the last one they saw (or blank if any of the conditions described for first person mode blanks applies). By default it is on.
* Day cycle clocks are now more linked with DRO 1.0.0 by supporting time of day periods. Players in the clock range playing with compatible clients will automatically change to their time of day's version of their theme when entering a custom period or unknown time:
  - /clock_period
  - /clock_unknown
* Day cycle clocks can now have their hour length and current hour be modified via /clock_set
* Day cycle clock unpauses now take place as soon as processed rather than at most 1 second after being processed
* Added /zone_mode to set up the gamemode of a zone. Players part of an area in that zone with compatible clients will automatically change to their gamemode's version of their theme.
* Players in a party that are sneaking may now see each other via /getarea and similar. Players in the party not sneaking, or players sneaking not part of the party may not see these players
* Non-GM players that are spectators may now follow players.
  - Players that were GM and not spectators who then logged out, or non-GMs who were spectators and switched to a character stop following whoever they were following.
* Changed wording of GM login notifications, /minimap, attempting to access a locked passage, talking in an area whose IC chat is locked, following and unfollowing
* Notifications are now sent if a mod via /switch forces a target off their character (e.g. mod using /switch) to the mod, the target, and other officers in the server
* Clients with compatible clients now no longer see auxiliary extra spaces in IC if deafened nor their own messages with global IC prefixes if they have them on
* Improved README description of /switch to account for GMs being able to switch to restricted characters, and mods being able to force a player off their character
* Added area parameter that allows only CMs and mods to send global messages in an area (by default false)
* Improved type checking of areas, background, config, music and character lists (they now hopefully fail earlier and more clearly if they have subtle errors)
* If a character list is changed via /refresh, all clients are switched to spectator and prompted to rejoin the server
* /banhdid now reports, if a player was already banned, what IPID was banned
* Judge buttons are now disallowed in lobby areas
* Removed support for AO1 style packets. The server will now respond only to DRO and AO2-style packets
* Server now logs 100 most recent sent and received packets in error logs
* Players that successfully call mod now receive an OOC notification acknowledging that
* Removed the limit on number of different judge buttons accepted
* Running /showname with no arguments with no showname set, or attempting to set the same showname as the one previously had, now returns an error instead of running successfully
* Added /dump to generate a server dump on request
* Added /slit, alias to /bloodtrail
* Clients sending syntactically correct but otherwise unidentifiable packets now silently log to console and server log rather than propagating an uncaught KeyError
* Allowed /cleargm to take a client ID to log out a particular client from their GM rank
* Improved output of /cleargm and /kickself for the user running the commands: they now see who they logged out or kicked respectively
* Added config/gimp.yaml so server owners can customize the output of gimped players
* Improved output of error messages if the port the server tries to use is already in use or that is beyond the range of available ports
* IC and OOC messages, as well as arguments to OOC commands, now have leading and trailing whitespace characters removed (except a chain of only spaces)
* The following server asset files may now be validated without launching a server by opening the appropriate file in server/validate, and dragging the file to check in there:
  - Areas
  - Backgrounds
  - Characters
  - Config
  - Gimp
  - Music
* /scream_set_range now allows <ALL> as an argument to indicate all areas should be able to receive a scream coming from the area the person running the command
* Added /iclock_bypass, allowing GM+ to let non-GMs in an area whose IC chat is locked to talk in IC. The effect disappears as soon as the target moves area or their area has their IC chat unlocked
* Improved output of /blind, /deafen, /gag if no arguments are passed
* Made /blind, /deafen, /gag, /bloodtrail echo the ID of the affected target as part of output message
* GMs are no longer subject to the server music flood guard
* Added /randommusic, which plays a randomly chosen track from the player's current music list
* Added /exit, which lets you exit the server from OOC
* Server initiated messages will now attempt to include desks wherever possible
* Added /zone_handicap and /zone_unhandicap. Players who enter an area part of a zone with a handicap will be subject to the imposed movement handicap automatically
    - Also added /zone_handicap_affect, which makes a player be subject to a zone handicap if their handicap was removed
* Running /sneak on an already sneaked player will now fail. Similarly, running /reveal on an already not sneaked player will now fail
* All commands that require a specific number of arguments now validate that the correct number of arguments was passed
* Zones that lose all their watchers but still have players in areas part of the zone will no longer be automatically deleted
* If an area is made part of a zone via /zone or /zone_add, all players are now notified about it. A similar behavior occurs now with /zone_remove
* All /showname_set notifications now include the old showname of the affected user if applicable
* Clients may now send empty sound effects
* Made /showname_history be available to all staff members (previously it was for moderators only)
* Added /charlog, which lists all character changes a player has gone through in a session (including character showname or iniswap changes)
* Made /whois identifiers follow the same identifier type lookup logic as other commands
* RP notifications that typically show player shownames will now try to use character shownames if available before defaulting to the character folder name
* Added /zone_tick and /zone_tick_remove to set the chat tick rate of a zone, so all players in an area part of the zone see messages with the same chat tick rate, or their own chat tick rate
* Made /switch indicate the target character, regardless of whether the switch was successful or not
* Fixed scream_range in area list yaml files not supporting the keyword <ALL> to indicate all areas should be able to receive a scream coming from a particular area
* Fixed scream_range in area list yaml files not checking if the areas a scream can reach to from a particular area exist
* Fixed /scream, /whisper and /party_whisper raising errors if a message was sent to a deafened player with a bypass message starter. They now sent messages but filtered
* Fixed /scream bypassing moderation mutes or client mutes
* Fixed /scream bypassing IC chat locks, or being rendered in scream-reachable areas whose IC chats are locked
* Fixed /charselect sending the proper area background to blind clients
* Fixed blankposts or double empty spaces being filtered out for deafened players
* Fixed wrongly formatted OOC notifications being sent if a player moves to an area where there are players bleeding and sneaking, and players bleeding but not sneaking
* Fixed GMs blinding, deafening or gagging themselves receiving two notifications
* Fixed area lists containing <ALL> as an area name loading without raising errors
* Fixed /whisper, /blind, /deafen, /gag not showing client ID of target for GMs+
* Fixed /party_whisper not showing party ID of target for GMs+
* Fixed situation where if a player was in first person mode and was blinded, talked themselves but heard no one else talk, and after being unblinded started talking, they would see the sprite of the last person they last saw talked
* Fixed attempting to load non-YAML files or files with unusual encoding raising an uncaught UnicodeDecode error
* Fixed /refresh not undoing changes if either the background, character or music list raised errors when loading
* Fixed /sneak and /reveal not showing the client ID of target players to zone watchers
* Fixed /zone_add, /zone_lights, /zone_play, /zone_watch not showing the area ID of the command sender to zone watchers
* Fixed filtering out global IC prefixes if a prefix was set and a message that started with that prefix was sent while global IC was turned off
* Fixed players in first person mode not seeing the last sender' sprites if the last sender was a GM that was sneaking
* Fixed /scream going to screamable areas if area is marked as private
* Fixed the server not failing early if a server YAML file was empty
* Fixed /charselect (either as mod or not) not running all spectator actions, like restarting AFK kick timers, updating character folder or notifying zone watchers
* Fixed the server silently accepting a YAML mapping file (like an area list) with duplicate keys in an item. A helpful error message is now raised
* Fixed the server indicating the wrong directory for the configuration file if the passwords were incorrect (previously showed server/config.yaml, now shows 'configuration file')
* Fixed the server disallowing all IC messages if a daily password was deliberately left empty rather than removed from the configuration file
* Fixed /party_leave not having short documentation for /help party_leave
* Fixed the server attempting to send packets to clients without checking if the client is still online.
* Fixed /poison, /cure and notifications for effects kicking in not showing the target's ID to the command runner and zone watchers
* Fixed /charselect notifying of the wrong person running the command to officers
* Fixed output of /scream_range being formatted different from /minimap. It now lists areas in order by ID with the format number-name
* Fixed /scream, /whisper and /party_whisper not sending character folder information, which prevented rendering of showname images
* Fixed /play bypassing IC mutes, blockdj and the server music flood guard
* Fixed /showname_set stopping early if multiple targets needed to be updated but an early one failed
* Fixed the default config.yaml listing 'announce_areas' as an unused parameter (it is actively used)
* Fixed /showname_set being listed as a moderator only command in the README (it was always staff only)
* Removed deprecated AO commands, and deprecated packets opKICK and opBAN
* Dropped Python 3.6 support
=======
### 210213c (4.2.5-post8)
* Fixed regression where if ip_ids.json or hd_ids.json did not exist, the server would not launch

### 210325a (4.2.5-post9)
* Fixed server not recognizing the new DRO 1.0.0 colors
* Fixed server not accepting the SP packet
* Fixed server not accepting the new DRO splash buttons
* Fixed clients with letters included in their minor version throwing an error when joining a server
* Fixed server creating an ip_ids.json or hd_ids.json file with the wrong structure
* Fixed server accepting ip_ids.json or hd_ids.json files with wrong structure
* Fixed AO clients sending IC messages presenting with no evidence selected throwing an error
>>>>>>> f129081c
<|MERGE_RESOLUTION|>--- conflicted
+++ resolved
@@ -487,9 +487,17 @@
 ### 210213b (4.2.5-post7)
 * Fixed validation introduced in 4.2.5-post6 not working in Python 3.7
 
-<<<<<<< HEAD
-### 210213b (4.2.5-post8)
+### 210213c (4.2.5-post8)
 * Fixed regression where if ip_ids.json or hd_ids.json did not exist, the server would not launch
+
+### 210325a (4.2.5-post9)
+* Fixed server not recognizing the new DRO 1.0.0 colors
+* Fixed server not accepting the SP packet
+* Fixed server not accepting the new DRO splash buttons
+* Fixed clients with letters included in their minor version throwing an error when joining a server
+* Fixed server creating an ip_ids.json or hd_ids.json file with the wrong structure
+* Fixed server accepting ip_ids.json or hd_ids.json files with wrong structure
+* Fixed AO clients sending IC messages presenting with no evidence selected throwing an error
 
 ## (4.3.0)
 * Tied in to Danganronpa Online v1.0.0, although support for the previous Danganronpa Online version will be kept for 4.3.0
@@ -641,17 +649,4 @@
 * Fixed the default config.yaml listing 'announce_areas' as an unused parameter (it is actively used)
 * Fixed /showname_set being listed as a moderator only command in the README (it was always staff only)
 * Removed deprecated AO commands, and deprecated packets opKICK and opBAN
-* Dropped Python 3.6 support
-=======
-### 210213c (4.2.5-post8)
-* Fixed regression where if ip_ids.json or hd_ids.json did not exist, the server would not launch
-
-### 210325a (4.2.5-post9)
-* Fixed server not recognizing the new DRO 1.0.0 colors
-* Fixed server not accepting the SP packet
-* Fixed server not accepting the new DRO splash buttons
-* Fixed clients with letters included in their minor version throwing an error when joining a server
-* Fixed server creating an ip_ids.json or hd_ids.json file with the wrong structure
-* Fixed server accepting ip_ids.json or hd_ids.json files with wrong structure
-* Fixed AO clients sending IC messages presenting with no evidence selected throwing an error
->>>>>>> f129081c
+* Dropped Python 3.6 support