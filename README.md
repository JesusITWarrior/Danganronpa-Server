[![Build Status](https://travis-ci.org/Chrezm/TsuserverDR.svg?branch=master)](https://travis-ci.org/Chrezm/TsuserverDR)
# TsuserverDR

A Python-based server for Danganronpa Online. It is a fork from [tsuserver3](https://github.com/AttorneyOnline/tsuserver3) which is targeted towards Attorney Online.

Requires Python 3.7-3.9 and PyYAML (follow instructions below to install).

## How to use

### Installing

It is highly recommended you read through all the installation steps first before going through them.

* Install the latest version of Python. **Python 2 will not work**.
  - You can download Python from its official website [here](https://www.python.org/downloads/). If you already have Python installed, check that your Python version satisfies the version requirement listed above.
  - If prompted during the installation to add `python` as a PATH environment variable, accept this option. You may see this option appear on the very first screen during the installation process.
  - If you know what a virtual environment is and your system supports it, it is recommended that you use one, such as [Anaconda](https://www.continuum.io/downloads) for Windows, or [virtualenv](https://virtualenv.pypa.io/en/stable/) for everyone else (it runs itself using Python). If you do not know what a virtual environment is, you may skip this point.
<<<<<<< HEAD
  - If you have Python 3.6 or lower, you will be prompted on server launch to update to a newer version of Python. That is because the server requires Python 3.7 or higher. Follow instructions under Updating to update your Python version.

* Open Command Prompt, PowerShell or your preferred terminal, and change to the directory where you downloaded TsuserverDR to. You can do this in two ways:
  - On Windows 10, go up one folder above the TsuserverDR folder, Shift + right click the TsuserverDR folder, and click `Open PowerShell window here`. This is the easiest method. Alternatively...
  - On most operating systems, copy the path of the TsuserverDR folder, open the terminal, and type in `cd "[paste here]"`, excluding the brackets, but including the quotation marks if the path contains spaces.

* Install PyYAML and dependencies by typing in the following two commands in the terminal you just opened:
  ```
  python -m pip install --upgrade pip
=======
  - If you have Python 3.5 or earlier, you must update to a working version to run TsuserverDR. Follow instructions on updating Python further down in this readme.
  - If you have Python 3.6, you will be prompted on server launch to update to a newer version of Python. That is because an upcoming major release will require Python 3.7 or higher. Follow instructions on updating Python further down in this readme.
* Open PowerShell, Command Prompt or your preferred terminal, and change to the directory where you downloaded TsuserverDR to. You can do this in two ways:
  - Go up one folder above the TsuserverDR folder, Shift + right click the TsuserverDR folder, and click `Open PowerShell window here`. This is the easiest method.
  - Copy the path of the TsuserverDR folder, open the terminal, and type in `cd "[paste here]"`, excluding the brackets, but including the quotation marks if the path contains spaces.
* Install PyYAML and dependencies by typing in the following in the terminal you just opened:
  ```
>>>>>>> f129081c
  python -m pip install --user -r requirements.txt
  ```

  If you are using Windows and have both Python 2 and 3 installed, you may do the following:
  ```
<<<<<<< HEAD
  py -3 -m pip install --upgrade pip
=======
>>>>>>> f129081c
  py -3 -m pip install --user -r requirements.txt
  ```

  This operation should not require administrator privileges, unless you decide to remove the `--user` option.
<<<<<<< HEAD

=======
>>>>>>> f129081c
* Rename the folder `config_sample` to `config` and edit the values in the provided YAML files to your liking. Be sure to check the YAML files for syntax errors after you are done. *Use spaces only; do not use tabs.*

### Running

<<<<<<< HEAD
* To launch a server, you may either
  - Double-click `start_server.py` in your TsuserverDR folder, or...
  - In PowerShell, Command Prompt or your preferred terminal, change directory to your TsuserverDR folder and type `python start_server.py`, or `py -3 start_server.py` if you use both Python 2 and 3. For instructions on how to launch any of the above programs or change directory, refer to the second point in the Installing section.

* If everything was set up correctly, you will see something like this appear:

\[2020-12-17T10:20:20\]: Starting...
\[2020-12-17T10:20:20\]: Launching TsuserverDR 4.3.0-b100 (M201217a)...
\[2020-12-17T10:20:20\]: Loading server configurations...
\[2020-12-17T10:20:20\]: Server configurations loaded successfully!
\[2020-12-17T10:20:20\]: Starting a nonlocal server...
\[2020-12-17T10:20:20\]: Server started successfully!
\[2020-12-17T10:20:21\]: Server should be now accessible from 192.0.2.0:50000:My First DR Server

* If you are listing your server in the Attorney Online master server, make sure its details are set up correctly. In particular, make sure that your server name and description are correct, as that is how players will find your server. If everything was set up correctly, you will see something like this appear:

\[2020-12-17T10:20:21\]: Attempting to connect to the master server at master.aceattorneyonline.com:27016 with the following details:
\[2020-12-17T10:20:21\]: *Server name: My First DR Server
\[2020-12-17T10:20:21\]: *Server description: This is my flashy new DR server
\[2020-12-17T10:20:22\]: Connected to the master server.
=======
* To launch a server, you may either 
  - Double-click `start_server.py` in your TsuserverDR folder.
  - In PowerShell, Command Prompt or your preferred terminal, change directory to your TsuserverDR folder and type `python start_server.py`, or `py -3 start_server.py` if you use both Python 2 and 3. For instructions on how to launch any of the above programs or change directory, refer to the second point in the Installing section.
  
* If everything was set up correctly, you will see something like this appear:

\[2020-07-31T10:20:20\]: Starting...  
\[2020-07-31T10:20:20\]: Launching TsuserverDR 4.2.5 (200731a)...  
\[2020-07-31T10:20:20\]: Loading server configurations...  
\[2020-07-31T10:20:20\]: Server configurations loaded successfully!  
\[2020-07-31T10:20:20\]: Starting a nonlocal server...  
\[2020-07-31T10:20:20\]: Server started successfully!  
\[2020-07-31T10:20:21\]: Server should be now accessible from 192.0.2.0:50000:My First DR Server  

* If you are listing your server in the Attorney Online master server, make sure its details are set up correctly. In particular, make sure that your server name and description are correct, as that is how players will find your server. If everything was set up correctly, you will see something like this appear:

\[2020-07-31T10:20:21\]: Attempting to connect to the master server at master.aceattorneyonline.com:27016 with the following details:  
\[2020-07-31T10:20:21\]: *Server name: My First DR Server  
\[2020-07-31T10:20:21\]: *Server description: This is my flashy new DR server  
\[2020-07-31T10:20:22\]: Connected to the master server.  
>>>>>>> f129081c

  - The server will make a single ping to [ipify](https://api.ipify.org) in order to obtain its public IP address. If it fails to do that, it will let you know that, as it means there is probably something wrong with your internet connection and that other players may not be able to connect to your server.
  - Successful connection or getting a spot in the master server list does not imply that your server will be accessible to other players. In particular, you must make sure that your external port in `config\config.yaml` is open and accepting connections, which usually involves a combination of router and firewall settings. In case of doubt, you can use websites such as [Can You See Me](https://canyouseeme.org) to check if your port is visible.

* To stop the server, press Ctrl+C once from your terminal. This will initiate a shutdown sequence and notify you when it is done. If the shutdown finished successfully, you will see something like this appear:

<<<<<<< HEAD
\[2020-12-17T22:23:04\]: You have initiated a server shut down.
\[2020-12-17T22:23:04\]: Kicking 12 remaining clients.
\[2020-12-17T22:23:04\]: Server has successfully shut down.
=======
\[2020-07-31T22:23:04\]: You have initiated a server shut down.  
\[2020-07-31T22:23:04\]: Kicking 12 remaining clients.  
\[2020-07-31T22:23:04\]: Server has successfully shut down.  
>>>>>>> f129081c

* If you do not see anything after a few seconds of starting a shutdown, you can try spamming Ctrl+C to try and force a shutdown or directly close out your terminal. This is not recommended due to the cleanup process not finishing correctly but it is doable.

* To restart a server, you can follow the steps outlined above to shut down and then start the server again.

* In the unlikely event that there is an error during runtime, the server will do its best to print out to your terminal a complete traceback of the error with some additional information, as well as a more complete log file in the `logs` folder with the error timestamp, to help with debugging. Depending on the nature of the error, the server may or may not be able to continue execution normally after such an error happens.

### Updating

* If you already have a version of TsuserverDR or tsuserver3 installed and wish to update to a new version, you can download the new version and then overwrite your previously existing files. Do note that you do not need to shut down your server before overwriting the files, but you must restart it from console in order for changes to take effect.

  - This process will not overwrite your server configurations inside the `config` folder, your existing logs inside the `logs` folder, or the user information inside the `storage` folder. However, it will overwrite other files including the Python files inside the `server` folder. Therefore, make sure to save backups of those files before overwriting in case you have modified them and wish to keep an archive of your changes.

* If you want to update **Python** itself, you can get the latest Python download [from their website here](https://www.python.org/downloads/) and then follow the instructions under the Installing section in this readme. To check your current version of Python, you can run ``python`` on its own and look at the first line. The latest stable major Python release is *Python 3.9* as of October 5, 2020.

  - Please follow the installation instructions again even if you had successfully ran a server before, because your new Python installation may be missing libraries that TsuserverDR expects there to exist. You should not need to change any server configuration files though.
  - In general, updating to a Python version beyond what is specified as supported may lead to unstable behavior, so for active servers try to keep your Python version among the ones specifically labeled as supported.

## Commands
Additional notes are listed at the end of the command list. Unless otherwise specified, all command arguments have a character limit of 1024 characters, beyond which they will be cut off.

### User Commands

* **help** "command name"
    - Displays help for a command, or links to the server repository if not given an argument.
* **area** "area number"
    - Moves you to an area by its numerical ID if it is reachable from your own, or displays all areas if not given a number.
* **autopass**
    - Toggles enter/leave messages being sent automatically or not to users in the current area, including original/target areas.
    - Messages will not be sent if sneaking. Altered messages will be sent if the area's lights are turned off.
* **bg** "background"
    - Changes the current background.
* **bilock** "area number/name"
    - Changes the passage status (locked/unlocked) between the current area and the given area.
* **bloodtrail_clean**
    - Cleans the bloodtrail in the current area.
    - If someone is bleeding in the current area, the cleaning process will fail.
* **bloodtrail_smear**
    - Smears the bloodtrail in the current area.
* **charselect**
    - Puts you back to the character select screen.
* **chars_restricted**
    - Lists all characters that are restricted in the current area.
* **cleardoc**
    - Clears the doc url of the current area.
<<<<<<< HEAD
* **cid** "ID/char name/edited-to character/showname/char showname/OOC name"
=======
* **cid** "ID/char name/edited-to character/showname/OOC name"
>>>>>>> f129081c
    - Gives you the client ID of the target, or your own client ID if not given an argument.
* **coinflip** "call"
    - Flips a coin and returns its result, as well as whatever it is called with (e.g. a prediction, consequences for heads/tails, etc.) if given.
* **currentmusic**
    - Displays the current music and who played it.
* **discord**
    - Displays the invite link of the server's Discord server.
* **doc** "url"
    - Gives the doc url if blank, updates the doc url otherwise.
* **exit**
    - Exits the server.
* **files** "ID/char name/edited-to character/showname/char showname/OOC name"
    - Gives a download link set by the target that links to their files, or gives your own download link if not given an argument.
* **files_set** "url"
    - Sets a download link for your character files, or clears it if not given an argument.
* **follow** "ID"
    - Starts following a target, provided you were a spectator. If the target changes areas, you will automatically follow them there.
* **g** "message"
    - Sends a serverwide message. Fails if the current area disallows sending global messages.
* **getarea**
    - Shows the current characters in your area.
* **getareas**
    - Shows all characters in all areas reachable from your own.
* **invite** "ID/char name/edited-to character/showname/char showname/OOC name"
    - Adds target to the invite list of your locked area so they may join.
* **kickself**
    - Removes all of of the user's clients except the one that used the command.
* **knock** "area"
    - Knocks on a reachable area's door, sending an OOC notification to that area. Can be either area ID or name.
* **lights** "on/off"
    - Changes the light status in the area to on or off.
    - Areas with lights off will have a dark background, and they disable /getarea(s) and alter /autopass, bleeding, /look and sneaking notifications.
* **lock**
    - Locks your area. Prevents normal users from entering.
    - People in the area, including yourself, at the time the area is locked are free to come and go regardless of their status.
* **login** "password"
    - Makes you a Moderator.
* **logincm** "password"
    - Makes you a Community Manager.
* **loginrp** "password"
    - Makes you a GM.
* **logout**
    - Logs you out of the rank you have, if any.
* **look**
    - Obtains the description of the current area as well as players inside
* **minimap**
    - Lists all areas reachable from the current one.
* **motd**
    - Returns the server's Message of the Day.
* **music_list** "music list name"
    - Sets your music list to the given one, or restores the original one if not given any.
* **music_lists**
    - Lists all available music lists as established in `config/music_lists.yaml`.
* **nsd_info**
    - Returns details about your NSD.
* **nsd_leave**
    - Makes you leave your NSD.
    - You will no longer be able to interact with the NSD, but you will still see messages of the NSD, provided you stay in the NSD area.
    - If you are the last player to leave the NSD, it will be automatically destroyed.
* **online**
    - Returns how many players are online.
* **party**
    - Creates a party and makes you its leader.
* **party_disband**
    - Disbands your party.
* **party_id**
    - Returns your party ID.
* **party_invite** "ID/char name/edited-to character/showname/char showname/OOC name"
    - Invites a player in the same area to your party.
* **party_join** "party ID"
    - Makes you join a party you were invited to.
* **party_kick** "ID/char name/edited-to character/showname/char showname/OOC name"
    - Kicks a player off your party.
* **party_lead**
    - Makes you a leader of your party.
* **party_leave**
    - Makes you leave your party.
    - Other people in the party are warned of your departure if you are not sneaking.
    - If you are the last player to leave the party, it will be automatically disbanded.
* **party_members**
    - Lists the leaders and regular members of your party.
* **party_uninvite** "ID/char name/edited-to character/showname/char showname/OOC name"
    - Revokes an invitation sent to a player to join your player.
* **party_unlead**
    - Removes your party leader role.
* **party_whisper** "message"
    - Sends an IC private message to everyone in the party.
    - Other people in the area are warned that a whisper has taken place (but not the message content). However, staff members do get message contents, so this command should only be used in RP settings.
	- Messages are limited to 256 characters.
* **ping**
    - Returns "Pong", used to check for server connection.
* **play** "song.mp3"
    - Plays a song, provided the area you are in allows non-staff members to run this command.
* **pm** "ID/char name/edited-to character/showname/char showname/OOC name" "message"
    - PMs the target.
* **pos** "position"
    - Changes your position in the court.
    - Positions: 'def', 'pro', 'hld', 'hlp', 'jud', 'wit'
* **randomchar**
    - Changes your character to a randomly chosen one.
* **randommusic**
    - Plays a randomly chosen song from your current music list.
* **reload**
    - Reloads your character ini file.
* **roll** "number of dice"d"number of faces" "modifiers"
    - Rolls as many dice as given with the given number of faces, and applies modifiers if given. If no arguments are given, rolls one d6.
* **rollp** "number of dice"d"number of faces" "modifiers"
    - Same as roll but other non-staff members in the area only are notified that someone rolled.
* **scream** "message"
    - Sends an IC message visible to all players in the areas that are set to be able to listen to screams from the current area.
<<<<<<< HEAD
    - Messages are limited to 256 characters.
=======
	- Messages are limited to 256 characters.
>>>>>>> f129081c
* **showname** "showname"
    - Sets your showname to be the given one, or clears it if not given one.
* **showname_area**
    - Similar to /getarea, but lists shownames along with character names.
* **showname_areas**
    - Similar to /getareas, but lists shownames along with character names.
<<<<<<< HEAD
* **status** "ID/char name/edited-to character/showname/char showname/OOC name"
    - Check the custom status of a player
* **status_set** "status"
    - Sets a custom status for your character, or clears it if not given an argument.
=======
>>>>>>> f129081c
* **spectate**
    - Switches you to a SPECTATOR character.
* **switch** "character name"
    - Switches you to the given character, provided no other player is using it in the area and it is not restricted.
* **time**
    - Displays the server's local time.
* **time12**
    - Displays the server's local time in 12 hour format.
* **timer** "length" "timer name" "public"
    - Starts a timer of the given length in seconds, which will send a notification to people in the area once it expires.
    - If given a timer name, it will override the default timer name (OOCNameTimer).
    - If public is set to any of the following: "False, false, 0, No, no", the timer details will be hidden from non-staff players.
* **timer_cancel** "timer name"
    - Cancels the timer by name, provided it is yours.
* **timer_get** "timer name"
    - Obtains the remaining time of the given timer by name, provided it is public, or list all remaining times in all public timers if not given a name.
* **ToD**
    - Chooses "Truth" or "Dare" for Truth or Dare minigames.
* **toggle_fp**
    - Changes your setting to be in first person mode (your character does not appear to you when you send IC messages) or normal mode (your character does appear). By default it is in normal mode.
* **toggle_fs**
    - Changes your setting to have forward sprites mode off (your character sprites are not sent to anyone, everyone sees the last sprites they last saw) or on (your character appears normally). By default it is on.
* **toggle_global**
    - Changes your setting to receive global messages. By default it is on.
* **toggle_pm**
    - Changes your setting to receive PMs. By default it is on.
* **toggle_shownames**
    - Changes your setting to have the IC messages you receive to include the sender's custom showname. By default it is on.
* **trial_info**
    - Returns details about your trial.
* **trial_leave**
    - Makes you leave your trial.
    - You will still see messages of the trial, provided you stay in the trial area.
    - If you are the last player to leave the trial, it will be automatically destroyed.
* **unfollow**
    - Stops following whoever you were following, provided you were a spectator.
* **unilock** "area number/name"
    - Changes the passage status (locked/unlocked) from the current area to the given one.
* **uninvite** "ID/char name/edited-to character/showname/char showname/OOC name"
    - Removes a target from your locked area's invite list, so that if they leave, they will not be allowed back until the area is unlocked.
* **unlock**
    - Unlocks your area, provided the lock came as a result of /lock.
* **version**
    - Obtains the current version of the server software.
<<<<<<< HEAD
* **whisper** "ID/char name/edited-to character/showname/char showname/OOC name" "message"
    - Sends an IC private message to the target, provided they are in the area.
    - Other people in the area are warned that a whisper has taken place (but not the message content). However, staff members do get message contents, so this command should only be used in RP settings.
    - Messages are limited to 256 characters.
=======
* **whisper** "ID/char name/edited-to character/showname/OOC name" "message"
    - Sends an IC private message to the target, provided they are in the area.
    - Other people in the area are warned that a whisper has taken place (but not the message content). However, staff members do get message contents, so this command should only be used in RP settings.
	- Messages are limited to 256 characters.
>>>>>>> f129081c
* **zone_global**
    - Sends a message to all players in the zone you are in.
* **8ball** "question"
    - Gains insight from the magic 8 ball in response to a question if given one.

### GM Commands

GMs can:
  - Bypass area passages and locks.
  - Receive special RP notifications.
  - Use GM commands.
* **area_kick** "ID" "area number"
    - Kicks target from your area to the intended area and remove them from its invite-list.
    - If not given a target area, it will use the server's default area (usually area 0).
* **bilock** "area 1", "area 2"
    - Changes the passage locked status (locked/unlocked) between two areas, or from the current area to area 1 if just given one area. Locking a passage in such a way does not change its current visibility to non-GMs.
* **bilockh** "area 1", "area 2"
    - Changes the passage locked status (locked/unlocked) between two areas, or from the current area to area 1 if just given one area. Locking a passage in such a way hides it from non-GMs; unlocking it reveals it to non-GMs.
* **blind** "ID"
    - Changes the blind status of a target.
    - Blind players will receive no character sprites nor background with IC messages and cannot use "visual" commands such as /look, /getarea, etc.
* **bloodtrail** "ID"
    - Changes the bleeding status of a target.
    - If bleeding, they will leave 'blood' in all areas they pass through, and send OOC notifications to players in the area and those who join indicating their status. Sneaking and bleeding players send altered notifications.
* **bloodtrail_clean** "area 1", "area 2", ...
    - Cleans the blood trails in the given areas (or the current one if not given any areas).
    - If someone is bleeding in any of the given areas, the cleaning process will fail.
* **bloodtrail_list**
    - Lists all areas that have bloodtrails in them, and where they lead to if appropiate.
* **bloodtrail_set** "area 1", "area 2", ...
    - Sets the current area to have bloodtrails leading to the listed areas. If no areas are given, the area is set to have an unconnected pool of blood.
* **bloodtrail_smear** "area 1", "area 2", ...
    - Smears the blood trails in the given areas (or the current one if not given any areas).
* **can_passagelock**
    - Changes the current area's setting to allow non-staff members to change passages starting in the area with /bilock or /unilock. By default area setting is indicated in the server's area list.
* **can_rollp**
    - Changes the current area's setting to allow non-staff members to do /rollp. By default area setting is indicated in the server's area list.
* **can_rpgetarea**
    - Changes the current area's setting to allow RP users to use /getarea. By default area setting is indicated in the server's area list.
* **can_rpgetareas**
    - Changes the current area's setting to allow RP users to use /getareas. By default area setting is indicated in the server's area list.
* **char_restrict** "character name"
    - Changes the restricted status of a character in the current area.
    - If a character is restricted, only GMs and above can use the character in the current area.
* **charlog** "ID"
    - Lists all character changes (including iniswaps and character name changes) a target has gone through since connecting, including the time they were changed.
* **clock** "area range start" "area range end" "hour length" "hour start"
    - Sets up a day cycle that, starting from the given hour, will tick one hour every given number of seconds and provide a time announcement to a given range of areas.
* **clock_cancel** "ID"
    - Cancels the day cycle initiated by the target or yourself if not given a target.
* **clock_pause** "ID"
    - Pauses the day cycle initiated by the target or yourself if not given a target.
* **clock_period** "name" "hour start"
    - Initializes a clock period that starts at the given hour for your day cycle.
    - Whenever the clock ticks into the period, players in the clock range will be ordered to switch to that time of day's version of their theme.
    - Clock period names are automatically made all lowercase.
* **clock_set** "hour length" "hour"
    - Modifies the hour length and current hour of your day cycle without restarting it. This is the way to move the day cycle out of unknown time if needed as well.
    - Acts just like doing /clock again, but does not erase already set periods.
* **clock_unknown**
    - Sets the time of your day cycle to be unknown, a special time where hours do not tick.
    - Players in the clock range will be ordered to switch to the unknown time of day version of their theme.
* **clock_unpause** "ID"
    - Unpauses the day cycle initiated by the target or yourself if not given a target.
* **cure** "ID" "initials of effects"
    - Clears the given effects from the target, as well as any poison that would have inflicted those effects.
* **deafen** "ID"
    - Changes the deafened status of a target.
    - Deafened players will be unable to read IC messages properly or receive other audio cues from commands such as /knock, /scream, etc.
* **dicelog** "ID"
    - Obtains the last 20 rolls from a target, or your last 20 rolls if not given a target.
* **dicelog_area** "area"
    - Obtains the last 20 rolls from an area by ID or name, or the last 20 rolls of your area if not given one.
* **follow** "ID"
    - Starts following a target. If the target changes areas, you will automatically follow them there.
* **gag** "ID"
    - Changes the gagged status of a target.
    - Gagged players will be unable to talk IC properly or use other talking features such as /scream.
* **getarea** "area"
    - Shows the current characters in the given area, or your area if not given any.
* **globalic** "area range start", "area range end"
    - Sends subsequence IC messages to the area range described above. Can take either area IDs or area names.
* **globalic_pre** "prefix"
    - Ensures only IC messages that start with the prefix are sent to the preestablished area range through /globalic (otherwise, just to the current area), or removes the need for a prefix if not given one.
* **gmlock**
    - Locks your area. Prevents CMs and normal users from entering. WARNING: Pending deprecation.
* **gmself**
    - Logs all opened multiclients as GM.
<<<<<<< HEAD
* **guide** "ID/char name/edited-to character/showname/char showname/OOC name" "message"
=======
* **guide** "ID/char name/edited-to character/showname/OOC name" "message"
>>>>>>> f129081c
    - Sends an IC private 'guiding' message to the target.
    - Unlike /whisper, other people in the area are not warned that a whisper has taken place. However, staff members do get message contents, so this command should only be used in RP settings.
	- Messages are limited to 256 characters.
* **handicap** "ID" "length" "name" "announce if over"
    - Sets a movement handicap on a client by ID so that they need to wait a set amount of time in seconds between changing areas.
    - If name is given, the handicap announcement will use it as the name of the handicap.
    - If announce if over is set to any of "False, false, 0, No, no", no announcements will be sent to the player indicating that they may now move areas.
    - If the player had an existing handicap, it will be overwritten with this one.
* **iclock**
    - Changes the IC lock status of the current area.
    - If the area has an IC lock, only GMs and above will be able to send IC messages.
* **iclock_bypass** "ID"
    - Grants/revokes of an IC lock bypass to the target.
    - Targets with an IC lock bypass may talk in an area whose IC chat is locked. This effect disappears automatically as soon as they move area or their IC chat is unlocked.
* **judgelog** "area"
    - Lists the last 20 judge actions performed in the given area (or current area if not given).
    - Each entry includes the time of execution, client ID, character name, client IPID and the judge action performed.
* **look_clean** "area 1", "area 2", ...
    - Restores the default area descriptions of the given areas by ID or name, or the current area if not given any.
* **look_list**
    - Lists all areas that have custom descriptions.
* **look_set** "description"
    - Sets the area's description to the given one, or restores the default one if not given.
<<<<<<< HEAD
* **lurk** "length"
    - Sets the area's lurk callout timer to the given length in seconds, so players who remain silent for that long are called out in OOC.
* **lurk_cancel**
    - Cancels the area's lurk callout timer if there is one active.
=======
>>>>>>> f129081c
* **make_gm** "ID"
    - Makes the target a GM, provided the target is a multiclient of the player.
* **multiclients** "ID"
    - Lists all the clients opened by a target and the areas they are in.
* **noteworthy**
   - Changes the noteworthy status of the area.
* **nsd** "time"
    - Starts an NSD part of your current trial with all players in the area part of your trial, making you leader of the NSD.
    - The NSD will have a given time limit in seconds, or no time limit if not given a time. Debates with a time limit will be automatically halted once the timer runs out.
    - Nonplayers may not talk IC while an NSD is taking place.
* **nsd_accept**
    - Accepts a break from a player who shot a bullet during looping or recording mode for the NSD you lead, restoring 0.5 influence and ending the NSD.
* **nsd_add** "ID/char name/edited-to character/showname/char showname/OOC name"
    - Adds a player part of your current trial to your NSD.
* **nsd_autoadd**
    - Toggles players who are added to the trial of the NSD being automatically added to the NSD on or off.
    - By default it is the same as the trial's behavior when a user enters an area part of the trial (refer to /trial_autoadd).
* **nsd_end**
    - Ends an NSD you lead.
* **nsd_join** "nsdID"
    - Enroll in the NSD in your trial occurring your area.
* **nsd_lead**
    - Makes you a leader of your NSD.
* **nsd_loop**
    - Sets the NSD you lead to be in looping mode: messages saved during recording mode will be played Danganronpa style one after the other until a bullet is shot or all messages are seen.
* **nsd_kick** "ID/char name/edited-to character/showname/char showname/OOC name"
    - Kicks a player off the NSD you lead.
* **nsd_pause**
    - Pauses the NSD you lead, putting it in intermission mode.
* **nsd_reject**
    - Rejects a break from a player who shot a bullet during looping or recording mode for the NSD you lead, draining 1 influence from them.
    - The NSD will not end or resume automatically, you will be prompted to decide what to do.
* **nsd_resume**
    - Sets the NSD you lead to be in the mode prior to intermission mode: if it was recording mode, previously recorded messages will be saved and future messages will be saved on top of the older ones; if it was looping, messages will be played from the first one.
* **nsd_unlead**
    - Removes your NSD leader role.
* **party_disband** "party ID"
    - Disbands a party.
* **party_join** "party ID"
    - Makes you join a party, even if you were not invited to it.
* **party_list**
    - Lists all active parties in the server, as well as some of their details.
* **passage_clear** "area range start", "area range end"
    - Clears passage locks that start in the areas in the given area range, or just the ones in the current area if not given a range.
* **passage_restore** "area range start", "area range end"
    - Restores passage locks that start in the areas in the given area range to their original status, or just the ones in the current area if not given a range.
* **play** "song.mp3"
    - Plays a song, even if not in the server music list.
* **poison** "ID" "initials of effects" "length"
    - Applies a poison to the target that will inflict them in the given length of time in seconds the given effects.
* **reveal** "ID"
    - Reveals a target if they were previously sneaking.
    - Also restores their formerly assigned handicap if they had one that was shorter than the server's automatic sneaking handicap.
* **rplay** "song.mp3"
    - Plays a song in all areas reachable from the current one.
* **rpmode** "on/off"
    - Toggles RP mode.
* **scream_range**
    - Returns the areas that can listen to screams sent from the current area.
* **scream_set** "area"
    - Changes the reachable status from screams sent from the current area to the given area.
* **scream_set_range** "area 1", "area 2", ...
    - Sets the current area's scream range to be the areas listed.
    - The special keyword <ALL> means all areas in the server should be able to listen to screams from the current area.
    - The special keyword <REACHABLE_AREAS> means all areas reachable from the current area.
* **shoutlog** "area"
    - Lists the last 20 shouts sent in the given area, or from the current area if not given.
    - Each entry includes the time of execution, client ID, character name, client IPID, the shout ID and the IC message sent alongside.
* **showname_history** "ID"
    - Lists all shownames a target has gone through since connecting, including the time they were changed.
* **showname_set** "ID" "showname"
    - Sets a target's showname to be the given one, or clears it if not given one.
* **sneak** "ID"
    - Sets a target to be sneaking if they were visible.
    - If the target was subject to a handicap shorter than the server's automatic sneak handicap length, they will be imposed this handicap.
* **st** "message"
    - Sends a message to all active staff members.
<<<<<<< HEAD
* **status_set_other** "ID/char name/edited-to character/showname/char showname/OOC name" "status"
    - Sets the player status of another user, or clears it if not given a status.
* **switch** "character name"
    - Switches you to the given character, provided no other player is using it in the area.
=======
>>>>>>> f129081c
* **toggle_allpasses**
	- Changes your ability to receive autopass notifications from players that do not have autopass on. By default it is off.
* **toggle_allrolls**
    - Changes your ability to receive /roll and /rollp results from other areas. By default it is off.
* **transient** "ID"
    - Changes a player's ability to ignore passage locks and thus access all areas from any given area. By default it is off.
* **trial**
    - Starts a trial with all players in the area, making you leader of the trial.
* **trial_add** "ID/char name/edited-to character/showname/char showname/OOC name"
    - Adds a player to a trial you lead.* **nsd_autoadd**
* **trial_autoadd**
    - Toggles users who enter an area of the trial being automatically added to the trial on or off.
    - By default it is off.
* **trial_end**
    - Ends a trial you lead, as well as any minigames that may have be taking place in the trial.
* **trial_focus** "ID/char name/edited-to character/showname/char showname/OOC name" "number"
    - Sets the focus level of a player in your trial to the given value.
    - Number must be an integer from 0 to 10.
* **trial_influence** "ID/char name/edited-to character/showname/char showname/OOC name" "number"
    - Sets the influence level of a player in your trial to the given value.
    - Number must be an integer from 0 to 10.
* **trial_info**
    - Returns details about your trial.
    - If a leader of your trial, also includes the influence and focus values of all trial players.
* **trial_join** "trial ID"
    - Enrolls in the trial by ID occurring in your area.
* **trial_lead**
    - Makes you a leader of your trial.
* **trial_kick** "ID/char name/edited-to character/showname/char showname/OOC name"
    - Kicks a player off your trial.
* **trial_unlead**
    - Removes your trial leader role.
* **unfollow**
    - Stops following whoever you were following.
* **unglobalic**
    - Stops sending subsequent IC messages to the area range specified in a previous /globalic command.
* **unhandicap** "ID"
    - Removes movement handicaps on a target.
* **unilock** "area 1", "area 2"
    - Changes the passage status (locked/unlocked) from area 1 to area 2 if given two areas, or from the current area to area 1 if just given one area. Locking a passage in such a way does not change its current visibility to non-GMs.
* **unilockh** "area 1", "area 2"
    - Changes the passage status (locked/unlocked) from area 1 to area 2, or from the current area to area 1 if just given one area. Locking a passage in such a way hides it from non-GMs; unlocking it reveals it to non-GMs.
* **uninvite** "ID/char name/edited-to character/showname/char showname/OOC name"
    - Removes a target from your locked area's invite list, so that if they leave, they will not be allowed back until the area is unlocked.
* **unlock**
    - Unlocks an area, provided the lock came as a result of /gmlock or /lock.
* **whereis** "ID"
    - Obtains the area a target is.
* **whois** "ID/char name/showname/OOC name"
    - Obtains a lot of properties of the target.
* **zone** "area range start", "area range end"
    - Creates a zone involving the area range given above, just the given area if given one parameter, or just the current area if not given a parameter.
    - You are automatically set to watch the zones you create like this.
* **zone_add** "area"
    - Adds an area by name or ID to the zone you are watching.
* **zone_delete**
    - Deletes the zone you are watching.
<<<<<<< HEAD
* **zone_handicap** "length" "name" "announce if over"
    - Sets a movement handicap on all clients part of the zone (now or later) you are watching so that they need to wait a set amount of time in seconds between changing areas.
    - Players who are subject to a zone handicap that then leave the zone will have their handicap removed.
    - If name is given, the handicap announcement will use it as the name of the handicap.
    - If announce if over is set to any of "False, false, 0, No, no", no announcements will be sent to the player indicating that they may now move areas.
    - If a player in the zone had an existing handicap, it will be overwritten with this one.
* **zone_handicap_affect** "ID"
    - Makes the player subject to the zone's movement handicap.
    - This is useful if the player lost the zone handicap because another handicap was removed.
=======
>>>>>>> f129081c
* **zone_info**
    - Lists brief description of the zone you are watching, as well as lists all players in areas part of the zone.
* **zone_lights** "on/off"
    - Changes the light status of every area in a zone you are watching to on or off.
* **zone_list**
    - Lists all active zones in the server, as well as some of their details.
* **zone_mode** "mode"
    - Sets up the gamemode of your zone, or clears it if not given one.
    - Players in an area part of the zone will be ordered to switch to that gamemode's version of their theme.
    - Gamemodes are automatically made all lowercase.
* **zone_play**
    - Plays a track in all areas in the zone you are watching.
* **zone_remove** "area"
    - Removes an area by name or ID from the zone you are watching.
* **zone_tick** "chat tick rate"
    - Sets the chat tick rate in milliseconds in your zone. All players in an area part of a zone will render IC messages with this chat tick rate.
* **zone_tick_remove**
    - Removes the chat tick rate in your zone. All players in an area part of a zone will render IC messages with their own chat tick rate.
* **zone_unhandicap**
    - Removes the zone's movement handicap.
* **zone_unwatch**
    - Makes you stop watching the zone you were watching.
* **zone_watch** "zone"
    - Makes you start watching a zone by its ID.

### Community Manager Commands

* **area_kick** "ID/IPID" "area number"
    - Kicks target from your area to the intended area and remove them from its invite-list.
    - If not given a target area, it will use the server's default area (usually area 0).
* **blockdj** "ID/IPID"
    - Mutes the target from changing music.
* **charlog** "ID/IPID"
    - Lists all character changes (including iniswaps and character name changes) a target has gone through since connecting, including the time they were changed.
* **cleargm** "ID"
    - Logs out the target from their GM rank, or all GMs in the server if not given a target, and puts them in RP mode if needed.
* **g** "message"
    - Sends a serverwide message, even if the current area disallows sending global messages.
* **getarea**
    - Shows the current characters in your area as well as their IPIDs.
* **getareas**
    - Shows all characters in all areas of the server as well as their IPIDs.
* **handicap** "ID/IPID" "length" "name" "announce if over"
    - Sets a movement handicap on a client by ID or IPID so that they need to wait a set amount of time in seconds between changing areas.
    - If name is given, the handicap announcement will use it as the name of the handicap.
    - If announce if over is set to any of "False, false, 0, No, no", no announcements will be sent to the player indicating that they may now move areas.
* **invite** "ID/IPID/char name/edited-to character/showname/char showname/OOC name"
    - Adds target to the invite list of your area.
* **kick** "ID/IPID"
    - Kicks the target from the server.
* **make_gm** "ID"
    - Makes the target a GM.
* **multiclients** "ID/IPID"
    - Lists all the clients opened by a target and the areas they are in.
* **mute** "ID/IPID"
    - Mutes the target from all IC actions.
* **ooc_mute** "OOC name"
    - Mutes the target from all OOC actions.
* **ooc_unmute** "OOC name"
    - Unmutes the target.
* **reveal** "ID/IPID"
    - Reveals a target if they were previously sneaking.
    - Also restores their formerly assigned handicap if they had one that was shorter than the server's automatic sneaking handicap.
* **showname_area**
    - Similar to /getarea, but lists shownames along with character names as well as their IPIDs.
* **showname_areas**
    - Similar to /getareas, but lists shownames along with character names as well as their IPIDs.
* **showname_history** "ID/IPID"
    - Lists all shownames a target has gone through since connecting, including the time they were changed.
* **showname_set** "ID/IPID" "showname"
    - Sets a target's showname to be the given one, or clears it if not given one.
* **sneak** "ID/IPID"
    - Sets a target to be sneaking if they were visible.
    - If the target was subject to a handicap shorter than the server's automatic sneak handicap length, they will be imposed this handicap.
* **transient** "ID/IPID"
    - Changes a player's ability to ignore passage locks and thus access all areas from any given area. By default it is off.
* **unblockdj** "ID/IPID"
    - Allows the target to change music again.
* **unhandicap** "ID/IPID"
    - Removes movement handicaps on a target.
* **uninvite** "ID/IPID/char name/edited-to character/showname/char showname/OOC name"
    - Removes a target from your locked area's invite list, so that if they leave, they will not be allowed back until the area is unlocked.
* **unmute** "ID/IPID"
    - Unmutes the target from the IC chat.
* **whereis** "ID/IPID"
    - Obtains the area a target is.
* **whois** "ID/IPID/char name/showname/OOC name"
    - Obtains a lot of properties of the target, including HDID and IPID.
* **zone_delete** "zone"
    - Deletes a zone by its ID, or the zone you are watching if not given a zone.

### Moderator Commands

* **announce** "message"
    - Sends a serverwide announcement
* **area_list** "area list"
    - Sets the server's current area list.
    - If not given an area list, it will restore the original area list as it was on server bootup.
* **area_lists**
    - Lists all available area lists as established in `config/area_lists.yaml`.
* **ban** "IPID"/"IP"
    - Bans the specified IPID/IP (hdid is linked to ipid so all bans happen at the same time).
* **banhdid** "HDID"
    - Bans the specified HDID (hdid is linked to ipid so all bans happen at the same time).
* **bglock**
    - Toggles the background lock in the current area.
* **can_iniswap**
    - Changes the iniswap status in the current area.
    - Even if iniswap at all is forbidden you can configure all-time allowed iniswaps in *iniswaps.yaml*
* **charselect** "ID"
    - Kicks a player back to the character select screen. If no ID was entered then target yourself.
* **defaultarea** "area number"
    - Sets the given area to be the area all future players join when they connect to the server.
* **disemvowel/disemconsonant/remove_h** "ID/IPID"
    - Removes the respective letters from everything said by the target
* **gimp** "ID/IPID"
    - Gimps a target so that all their IC messages are replaced with a selection of preset messages.
* **gm** "message"
    - Sends a serverwide message with mod tag.
* **lm** "message"
    - Sends an area OOC message with mod tag.
* **modlock**
    - Locks your area. Prevents GMs, CMs and normal users from entering.
* **refresh**
    - Reloads the server's default character, music and background lists.
* **showname_freeze**
    - Changes the ability of non-staff members of being able to change or remove their own shownames.
* **showname_nuke**
    - Clears all shownames from non-staff members.
* **switch** "character name"
    - Switches you to the given character. If some other player in the area is using it, they will be forced to the character select screen.
* **unban** "IPID/IP"
    - Unbans the specified IPID/IP.
* **unbanhdid** "HDID"
    - Unbans the specified HDID.
* **undisemvowel/undisemconsonant/ungimp/unremove_h** "ID/IPID"
    - Undoes correlating command.
* **unlock**
    - Unlocks an area, provided the lock came as a result of /gmlock, /lock or /modlock.

### Debug commands

* **exec** "command"
    - (DEBUG) Executes the given command as a Python instruction. Requires turning on in `server/commands.py` before using.
* **dump**
    - (DEBUG) Prepares a server dump containing debugging information about the server and saves it in the server log files.
* **lasterror**
    - (DEBUG) Obtains the latest uncaught error as a result of a client packet. This message emulates what is output on the server console.
* **reload_commands**
    - (DEBUG) Reloads the `server/commands.py` file.

### Deprecated commands and aliases
Commands marked with (D) are marked as deprecated. They will continue to serve their original purpose as usual for three months after the stated date. If an alternative command name is given to a deprecated command, please try and use that command instead.

Commands without (D) are aliases to commands and can be freely used (subject to the parent command's conditions).

#### Everyone

<<<<<<< HEAD
=======
* **mutepm** (D: Aug.19.19): Same as /toggle_pm.
* **toggleglobal** (D: Jul.15.19): Same as /toggle_global.
>>>>>>> f129081c
* **huddle**: Same as /party_whisper.
* **pw**: Same as /party_whisper.
* **sa**: Same as /showname_area.
* **sas**: Same as /showname_areas.
* **shout**: Same as /scream.
* **showname_list**: Same as /showname_areas.
* **unsneak**: Same as /reveal.
* **yell**: Same as /scream.
<<<<<<< HEAD
=======
* **zi**: Same as /zone_info.
>>>>>>> f129081c
* **zg**: Same as /zone_global.
* **zi**: Same as /zone_info.

#### GM+

<<<<<<< HEAD
* **logingm**: Same as /loginrp.
* **slit**: Same as /bloodtrail.
* **unsneak**: Same as /reveal.
=======
* **delete_areareachlock** (D: Jul.15.19): Same as /passage_clear.
* **restore_areareachlock** (D: Jul.15.19): Same as /passage_restore.
* **toggle_areareachlock** (D: Jul.15.19): Same as /can_passagelock.
* **toggle_rollp** (D: Jul.15.19): Same as /can_rollp.
* **toggle_rpgetarea** (D: Jul.15.19): Same as /can_rpgetarea.
* **toggle_rpgetareas** (D: Jul.15.19): Same as /can_rpgetareas.
* **logingm**: Same as /loginrp.

#### Mod+

* **allow_iniswap** (D: Jul.15.19): Same as /can_iniswap.
>>>>>>> f129081c

### Notes

* **Note 1**: the commands may refer to the following identifiers for a player:
    - **Character Name**: the folder name of the character the player is using, also the name that appears in /getarea.
    - **HDID**: the hard drive ID of the player, accessible through /whois (requires community manager rank).
    - **ID**: number in brackets [] in /getarea.
    - **IPID**: number in parentheses () in /getarea (requires community manager rank).
    - **IP**: the IP address of the player.
    - **OOC Name**: the username of the player in the OOC chat.
* **Note 2**: some commands include commas (,) between the parameters. If that is the case, the command expects you to actually use the commas between the parameters. If for whatever reason your parameter also has a comma followed by a space, you can include it by using ,\ (so 'Hello, world' becomes 'Hello,\ world').
* **Note 3**: additional documentation for the commands can be found in `config\commands.py` and consulting the docstrings. For example, to get additional information for /help, you would look for `ooc_cmd_help` and look for the associated text.

## License

This server is licensed under the AGPLv3 license. In short, if you use a modified version of TsuserverDR, you *must* distribute its source licensed under the AGPLv3 as well, and notify your users where the modified source may be found. The main difference between the AGPL and the GPL is that for the AGPL, network use counts as distribution. If you do not accept these terms, you should use [serverD](https://github.com/Attorney-Online-Engineering-Task-Force/serverD), which uses GPL rather than AGPL.

See the [LICENSE](LICENSE.md) file for more information.<|MERGE_RESOLUTION|>--- conflicted
+++ resolved
@@ -15,7 +15,6 @@
   - You can download Python from its official website [here](https://www.python.org/downloads/). If you already have Python installed, check that your Python version satisfies the version requirement listed above.
   - If prompted during the installation to add `python` as a PATH environment variable, accept this option. You may see this option appear on the very first screen during the installation process.
   - If you know what a virtual environment is and your system supports it, it is recommended that you use one, such as [Anaconda](https://www.continuum.io/downloads) for Windows, or [virtualenv](https://virtualenv.pypa.io/en/stable/) for everyone else (it runs itself using Python). If you do not know what a virtual environment is, you may skip this point.
-<<<<<<< HEAD
   - If you have Python 3.6 or lower, you will be prompted on server launch to update to a newer version of Python. That is because the server requires Python 3.7 or higher. Follow instructions under Updating to update your Python version.
 
 * Open Command Prompt, PowerShell or your preferred terminal, and change to the directory where you downloaded TsuserverDR to. You can do this in two ways:
@@ -25,37 +24,20 @@
 * Install PyYAML and dependencies by typing in the following two commands in the terminal you just opened:
   ```
   python -m pip install --upgrade pip
-=======
-  - If you have Python 3.5 or earlier, you must update to a working version to run TsuserverDR. Follow instructions on updating Python further down in this readme.
-  - If you have Python 3.6, you will be prompted on server launch to update to a newer version of Python. That is because an upcoming major release will require Python 3.7 or higher. Follow instructions on updating Python further down in this readme.
-* Open PowerShell, Command Prompt or your preferred terminal, and change to the directory where you downloaded TsuserverDR to. You can do this in two ways:
-  - Go up one folder above the TsuserverDR folder, Shift + right click the TsuserverDR folder, and click `Open PowerShell window here`. This is the easiest method.
-  - Copy the path of the TsuserverDR folder, open the terminal, and type in `cd "[paste here]"`, excluding the brackets, but including the quotation marks if the path contains spaces.
-* Install PyYAML and dependencies by typing in the following in the terminal you just opened:
-  ```
->>>>>>> f129081c
   python -m pip install --user -r requirements.txt
   ```
 
   If you are using Windows and have both Python 2 and 3 installed, you may do the following:
   ```
-<<<<<<< HEAD
   py -3 -m pip install --upgrade pip
-=======
->>>>>>> f129081c
   py -3 -m pip install --user -r requirements.txt
   ```
 
   This operation should not require administrator privileges, unless you decide to remove the `--user` option.
-<<<<<<< HEAD
-
-=======
->>>>>>> f129081c
 * Rename the folder `config_sample` to `config` and edit the values in the provided YAML files to your liking. Be sure to check the YAML files for syntax errors after you are done. *Use spaces only; do not use tabs.*
 
 ### Running
 
-<<<<<<< HEAD
 * To launch a server, you may either
   - Double-click `start_server.py` in your TsuserverDR folder, or...
   - In PowerShell, Command Prompt or your preferred terminal, change directory to your TsuserverDR folder and type `python start_server.py`, or `py -3 start_server.py` if you use both Python 2 and 3. For instructions on how to launch any of the above programs or change directory, refer to the second point in the Installing section.
@@ -76,43 +58,15 @@
 \[2020-12-17T10:20:21\]: *Server name: My First DR Server
 \[2020-12-17T10:20:21\]: *Server description: This is my flashy new DR server
 \[2020-12-17T10:20:22\]: Connected to the master server.
-=======
-* To launch a server, you may either 
-  - Double-click `start_server.py` in your TsuserverDR folder.
-  - In PowerShell, Command Prompt or your preferred terminal, change directory to your TsuserverDR folder and type `python start_server.py`, or `py -3 start_server.py` if you use both Python 2 and 3. For instructions on how to launch any of the above programs or change directory, refer to the second point in the Installing section.
-  
-* If everything was set up correctly, you will see something like this appear:
-
-\[2020-07-31T10:20:20\]: Starting...  
-\[2020-07-31T10:20:20\]: Launching TsuserverDR 4.2.5 (200731a)...  
-\[2020-07-31T10:20:20\]: Loading server configurations...  
-\[2020-07-31T10:20:20\]: Server configurations loaded successfully!  
-\[2020-07-31T10:20:20\]: Starting a nonlocal server...  
-\[2020-07-31T10:20:20\]: Server started successfully!  
-\[2020-07-31T10:20:21\]: Server should be now accessible from 192.0.2.0:50000:My First DR Server  
-
-* If you are listing your server in the Attorney Online master server, make sure its details are set up correctly. In particular, make sure that your server name and description are correct, as that is how players will find your server. If everything was set up correctly, you will see something like this appear:
-
-\[2020-07-31T10:20:21\]: Attempting to connect to the master server at master.aceattorneyonline.com:27016 with the following details:  
-\[2020-07-31T10:20:21\]: *Server name: My First DR Server  
-\[2020-07-31T10:20:21\]: *Server description: This is my flashy new DR server  
-\[2020-07-31T10:20:22\]: Connected to the master server.  
->>>>>>> f129081c
 
   - The server will make a single ping to [ipify](https://api.ipify.org) in order to obtain its public IP address. If it fails to do that, it will let you know that, as it means there is probably something wrong with your internet connection and that other players may not be able to connect to your server.
   - Successful connection or getting a spot in the master server list does not imply that your server will be accessible to other players. In particular, you must make sure that your external port in `config\config.yaml` is open and accepting connections, which usually involves a combination of router and firewall settings. In case of doubt, you can use websites such as [Can You See Me](https://canyouseeme.org) to check if your port is visible.
 
 * To stop the server, press Ctrl+C once from your terminal. This will initiate a shutdown sequence and notify you when it is done. If the shutdown finished successfully, you will see something like this appear:
 
-<<<<<<< HEAD
 \[2020-12-17T22:23:04\]: You have initiated a server shut down.
 \[2020-12-17T22:23:04\]: Kicking 12 remaining clients.
 \[2020-12-17T22:23:04\]: Server has successfully shut down.
-=======
-\[2020-07-31T22:23:04\]: You have initiated a server shut down.  
-\[2020-07-31T22:23:04\]: Kicking 12 remaining clients.  
-\[2020-07-31T22:23:04\]: Server has successfully shut down.  
->>>>>>> f129081c
 
 * If you do not see anything after a few seconds of starting a shutdown, you can try spamming Ctrl+C to try and force a shutdown or directly close out your terminal. This is not recommended due to the cleanup process not finishing correctly but it is doable.
 
@@ -158,11 +112,7 @@
     - Lists all characters that are restricted in the current area.
 * **cleardoc**
     - Clears the doc url of the current area.
-<<<<<<< HEAD
 * **cid** "ID/char name/edited-to character/showname/char showname/OOC name"
-=======
-* **cid** "ID/char name/edited-to character/showname/OOC name"
->>>>>>> f129081c
     - Gives you the client ID of the target, or your own client ID if not given an argument.
 * **coinflip** "call"
     - Flips a coin and returns its result, as well as whatever it is called with (e.g. a prediction, consequences for heads/tails, etc.) if given.
@@ -273,24 +223,17 @@
     - Same as roll but other non-staff members in the area only are notified that someone rolled.
 * **scream** "message"
     - Sends an IC message visible to all players in the areas that are set to be able to listen to screams from the current area.
-<<<<<<< HEAD
     - Messages are limited to 256 characters.
-=======
-	- Messages are limited to 256 characters.
->>>>>>> f129081c
 * **showname** "showname"
     - Sets your showname to be the given one, or clears it if not given one.
 * **showname_area**
     - Similar to /getarea, but lists shownames along with character names.
 * **showname_areas**
     - Similar to /getareas, but lists shownames along with character names.
-<<<<<<< HEAD
 * **status** "ID/char name/edited-to character/showname/char showname/OOC name"
     - Check the custom status of a player
 * **status_set** "status"
     - Sets a custom status for your character, or clears it if not given an argument.
-=======
->>>>>>> f129081c
 * **spectate**
     - Switches you to a SPECTATOR character.
 * **switch** "character name"
@@ -335,17 +278,10 @@
     - Unlocks your area, provided the lock came as a result of /lock.
 * **version**
     - Obtains the current version of the server software.
-<<<<<<< HEAD
 * **whisper** "ID/char name/edited-to character/showname/char showname/OOC name" "message"
     - Sends an IC private message to the target, provided they are in the area.
     - Other people in the area are warned that a whisper has taken place (but not the message content). However, staff members do get message contents, so this command should only be used in RP settings.
     - Messages are limited to 256 characters.
-=======
-* **whisper** "ID/char name/edited-to character/showname/OOC name" "message"
-    - Sends an IC private message to the target, provided they are in the area.
-    - Other people in the area are warned that a whisper has taken place (but not the message content). However, staff members do get message contents, so this command should only be used in RP settings.
-	- Messages are limited to 256 characters.
->>>>>>> f129081c
 * **zone_global**
     - Sends a message to all players in the zone you are in.
 * **8ball** "question"
@@ -434,11 +370,7 @@
     - Locks your area. Prevents CMs and normal users from entering. WARNING: Pending deprecation.
 * **gmself**
     - Logs all opened multiclients as GM.
-<<<<<<< HEAD
 * **guide** "ID/char name/edited-to character/showname/char showname/OOC name" "message"
-=======
-* **guide** "ID/char name/edited-to character/showname/OOC name" "message"
->>>>>>> f129081c
     - Sends an IC private 'guiding' message to the target.
     - Unlike /whisper, other people in the area are not warned that a whisper has taken place. However, staff members do get message contents, so this command should only be used in RP settings.
 	- Messages are limited to 256 characters.
@@ -462,13 +394,10 @@
     - Lists all areas that have custom descriptions.
 * **look_set** "description"
     - Sets the area's description to the given one, or restores the default one if not given.
-<<<<<<< HEAD
 * **lurk** "length"
     - Sets the area's lurk callout timer to the given length in seconds, so players who remain silent for that long are called out in OOC.
 * **lurk_cancel**
     - Cancels the area's lurk callout timer if there is one active.
-=======
->>>>>>> f129081c
 * **make_gm** "ID"
     - Makes the target a GM, provided the target is a multiclient of the player.
 * **multiclients** "ID"
@@ -546,13 +475,10 @@
     - If the target was subject to a handicap shorter than the server's automatic sneak handicap length, they will be imposed this handicap.
 * **st** "message"
     - Sends a message to all active staff members.
-<<<<<<< HEAD
 * **status_set_other** "ID/char name/edited-to character/showname/char showname/OOC name" "status"
     - Sets the player status of another user, or clears it if not given a status.
 * **switch** "character name"
     - Switches you to the given character, provided no other player is using it in the area.
-=======
->>>>>>> f129081c
 * **toggle_allpasses**
 	- Changes your ability to receive autopass notifications from players that do not have autopass on. By default it is off.
 * **toggle_allrolls**
@@ -610,7 +536,6 @@
     - Adds an area by name or ID to the zone you are watching.
 * **zone_delete**
     - Deletes the zone you are watching.
-<<<<<<< HEAD
 * **zone_handicap** "length" "name" "announce if over"
     - Sets a movement handicap on all clients part of the zone (now or later) you are watching so that they need to wait a set amount of time in seconds between changing areas.
     - Players who are subject to a zone handicap that then leave the zone will have their handicap removed.
@@ -620,8 +545,6 @@
 * **zone_handicap_affect** "ID"
     - Makes the player subject to the zone's movement handicap.
     - This is useful if the player lost the zone handicap because another handicap was removed.
-=======
->>>>>>> f129081c
 * **zone_info**
     - Lists brief description of the zone you are watching, as well as lists all players in areas part of the zone.
 * **zone_lights** "on/off"
@@ -780,11 +703,6 @@
 
 #### Everyone
 
-<<<<<<< HEAD
-=======
-* **mutepm** (D: Aug.19.19): Same as /toggle_pm.
-* **toggleglobal** (D: Jul.15.19): Same as /toggle_global.
->>>>>>> f129081c
 * **huddle**: Same as /party_whisper.
 * **pw**: Same as /party_whisper.
 * **sa**: Same as /showname_area.
@@ -793,32 +711,14 @@
 * **showname_list**: Same as /showname_areas.
 * **unsneak**: Same as /reveal.
 * **yell**: Same as /scream.
-<<<<<<< HEAD
-=======
-* **zi**: Same as /zone_info.
->>>>>>> f129081c
 * **zg**: Same as /zone_global.
 * **zi**: Same as /zone_info.
 
 #### GM+
 
-<<<<<<< HEAD
 * **logingm**: Same as /loginrp.
 * **slit**: Same as /bloodtrail.
 * **unsneak**: Same as /reveal.
-=======
-* **delete_areareachlock** (D: Jul.15.19): Same as /passage_clear.
-* **restore_areareachlock** (D: Jul.15.19): Same as /passage_restore.
-* **toggle_areareachlock** (D: Jul.15.19): Same as /can_passagelock.
-* **toggle_rollp** (D: Jul.15.19): Same as /can_rollp.
-* **toggle_rpgetarea** (D: Jul.15.19): Same as /can_rpgetarea.
-* **toggle_rpgetareas** (D: Jul.15.19): Same as /can_rpgetareas.
-* **logingm**: Same as /loginrp.
-
-#### Mod+
-
-* **allow_iniswap** (D: Jul.15.19): Same as /can_iniswap.
->>>>>>> f129081c
 
 ### Notes
 
